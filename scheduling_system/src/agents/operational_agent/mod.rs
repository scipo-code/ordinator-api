pub mod algorithm;
use std::{
    collections::{HashMap, HashSet},
    ops::AddAssign,
    sync::{Arc, Mutex},
};

use actix::prelude::*;
use chrono::{DateTime, Duration, NaiveDateTime, TimeZone, Utc};
use shared_messages::{
    agent_error::AgentError,
<<<<<<< HEAD
=======
    scheduling_environment::{
        time_environment::day::Day,
        work_order::{operation::ActivityNumber, WorkOrderNumber},
        worker_environment::resources::Id,
    },
>>>>>>> 97197d6a
    operational::{
        operational_response_status::OperationalStatusResponse, OperationalConfiguration,
        OperationalInfeasibleCases, OperationalRequestMessage, OperationalResponseMessage,
    },
    scheduling_environment::{
        time_environment::day::Day,
        work_order::{operation::ActivityNumber, WorkOrderNumber},
        worker_environment::resources::Id,
    },
    AlgorithmState, ConstraintState, StatusMessage, StopMessage,
};

<<<<<<< HEAD
use shared_messages::scheduling_environment::{
    work_order::operation::Operation, SchedulingEnvironment,
};
=======
use shared_messages::scheduling_environment::{work_order::operation::Operation, SchedulingEnvironment};
>>>>>>> 97197d6a
use tracing::{info, warn};

use crate::agents::{operational_agent::algorithm::OperationalParameter, StateLink};

use self::algorithm::{Assignment, OperationalAlgorithm, OperationalSolution};

use super::{
    strategic_agent::ScheduleIteration,
    supervisor_agent::SupervisorAgent,
    tactical_agent::tactical_algorithm::OperationSolution,
    traits::{LargeNeighborHoodSearch, TestAlgorithm},
    SetAddr, UpdateWorkOrderMessage,
};

#[allow(dead_code)]
pub struct OperationalAgent {
    id_operational: Id,
    scheduling_environment: Arc<Mutex<SchedulingEnvironment>>,
    operational_algorithm: OperationalAlgorithm,
    capacity: Option<f32>,
    assigned: HashSet<(Assigned, WorkOrderNumber, ActivityNumber)>,
    backup_activities: Option<HashMap<u32, Operation>>,
    operational_configuration: OperationalConfiguration,
    supervisor_agent_addr: Addr<SupervisorAgent>,
}

type Assigned = bool;

impl OperationalAgent {
    fn determine_start_and_finish_times(
        &self,
        days: &[(Day, f64)],
    ) -> (DateTime<Utc>, DateTime<Utc>) {
        if days.len() == 1 {
            let start_of_time_window = Utc.from_utc_datetime(&NaiveDateTime::new(
                days.first().unwrap().0.date().date_naive(),
                self.operational_configuration.off_shift_interval.start,
            ));
            let end_of_time_window = Utc.from_utc_datetime(&NaiveDateTime::new(
                days.last().unwrap().0.date().date_naive(),
                self.operational_configuration.off_shift_interval.end,
            ));
            (start_of_time_window, end_of_time_window)
        } else {
            let start_day = days[0].0.date().date_naive();
            let end_day = days.last().unwrap().0.date().date_naive();
            let start_datetime = NaiveDateTime::new(
                start_day,
                self.operational_configuration.off_shift_interval.end
                    - Duration::seconds(3600 * days[0].1.round() as i64),
            );
            let end_datetime = NaiveDateTime::new(
                end_day,
                self.operational_configuration.off_shift_interval.start
                    + Duration::seconds(3600 * days.last().unwrap().1.round() as i64),
            );

            (
                Utc.from_utc_datetime(&start_datetime),
                Utc.from_utc_datetime(&end_datetime),
            )
        }
    }

    fn determine_operation_overlap(
        &self,
        operational_infeasible_cases: &mut OperationalInfeasibleCases,
    ) {
        for (index_1, operational_solution_1) in self
            .operational_algorithm
            .operational_solutions
            .0
            .iter()
            .enumerate()
        {
            for (index_2, operational_solution_2) in self
                .operational_algorithm
                .operational_solutions
                .0
                .iter()
                .enumerate()
            {
                if index_1 == index_2
                    || operational_solution_1.2.is_none()
                    || operational_solution_2.2.is_none()
                {
                    continue;
                }

                if operational_solution_1.2.as_ref().unwrap().start_time()
                    > operational_solution_2.2.as_ref().unwrap().finish_time()
                    && operational_solution_2.2.as_ref().unwrap().finish_time()
                        > operational_solution_1.2.as_ref().unwrap().start_time()
                {
                    operational_infeasible_cases.operation_overlap =
                        ConstraintState::Infeasible(format!(
                            "{:?} : {:?} is overlapping with {:?} : {:?}",
                            operational_solution_1.0,
                            operational_solution_1.1,
                            operational_solution_2.0,
                            operational_solution_2.1
                        ));
                    return;
                }
            }
        }
        operational_infeasible_cases.operation_overlap = ConstraintState::Feasible;
    }
}

impl Actor for OperationalAgent {
    type Context = Context<Self>;

    fn started(&mut self, ctx: &mut Self::Context) {
        self.supervisor_agent_addr.do_send(SetAddr::Operational(
            self.id_operational.clone(),
            ctx.address(),
        ));

        let start_event = Assignment::make_unavailable_event(
            algorithm::Unavailability::Beginning,
            &self.operational_configuration.availability,
        );
        let end_event = Assignment::make_unavailable_event(
            algorithm::Unavailability::End,
            &self.operational_configuration.availability,
        );
        let unavailability_start_event = OperationalSolution::new(true, vec![start_event]);
        let unavailability_end_event = OperationalSolution::new(true, vec![end_event]);

        self.operational_algorithm.operational_solutions.0.push((
            WorkOrderNumber(0),
            ActivityNumber(0),
            Some(unavailability_start_event),
        ));

        self.operational_algorithm.operational_solutions.0.push((
            WorkOrderNumber(0),
            ActivityNumber(0),
            Some(unavailability_end_event),
        ));

        ctx.notify(ScheduleIteration {})
    }
}

impl Handler<ScheduleIteration> for OperationalAgent {
    type Result = ();

    fn handle(&mut self, _msg: ScheduleIteration, ctx: &mut Self::Context) -> Self::Result {
        let mut rng = rand::thread_rng();

        let mut temporary_schedule: OperationalAlgorithm = self.operational_algorithm.clone();

        ctx.wait(tokio::time::sleep(tokio::time::Duration::from_millis(10)).into_actor(self));
        temporary_schedule.unschedule_random_work_order_activies(&mut rng, 15);

        temporary_schedule.schedule();

        temporary_schedule.calculate_objective_value();

        if temporary_schedule.objective_value > self.operational_algorithm.objective_value {
            self.operational_algorithm = temporary_schedule;

            self.supervisor_agent_addr.do_send(StateLink::Operational((
                self.operational_algorithm.operational_solutions.clone(),
                self.operational_algorithm.objective_value,
            )));
            info!(operational_objective = %self.operational_algorithm.objective_value);
        };

        ctx.notify(ScheduleIteration {});
    }
}

impl Handler<OperationSolution> for OperationalAgent {
    type Result = bool;

    fn handle(
        &mut self,
        operation_solution: OperationSolution,
        _ctx: &mut Self::Context,
    ) -> Self::Result {
        let scheduling_environment = self.scheduling_environment.lock().unwrap();

        let operation: &Operation = scheduling_environment.operation(
            &operation_solution.work_order_number,
            &operation_solution.activity_number,
        );

        let (start_datetime, end_datetime) =
            self.determine_start_and_finish_times(&operation_solution.scheduled);

        let operational_parameter = if operation.work_remaining() > 0.0 {
            OperationalParameter::new(
                operation.work_remaining(),
                operation.operation_analytic.preparation_time,
                start_datetime,
                end_datetime,
            )
        } else {
            return false;
        };
        self.assigned.insert((
            false,
            operation_solution.work_order_number,
            operation_solution.activity_number,
        ));

        self.operational_algorithm.insert_optimized_operation(
            operation_solution.work_order_number,
            operation_solution.activity_number,
            operational_parameter,
        );
        info!(id = ?self.id_operational, operation = ?operation_solution);
        true
    }
}

pub struct OperationalAgentBuilder {
    id_operational: Id,
    scheduling_environment: Arc<Mutex<SchedulingEnvironment>>,
    operational_algorithm: OperationalAlgorithm,
    capacity: Option<f32>,
    assigned: HashSet<(Assigned, WorkOrderNumber, ActivityNumber)>,
    backup_activities: Option<HashMap<u32, Operation>>,
    operational_configuration: OperationalConfiguration,
    supervisor_agent_addr: Addr<SupervisorAgent>,
}

impl OperationalAgentBuilder {
    pub fn new(
        id_operational: Id,
        scheduling_environment: Arc<Mutex<SchedulingEnvironment>>,
        operational_configuration: OperationalConfiguration,
        operational_algorithm: OperationalAlgorithm,
        supervisor_agent_addr: Addr<SupervisorAgent>,
    ) -> Self {
        OperationalAgentBuilder {
            id_operational,
            scheduling_environment,
            operational_algorithm,
            capacity: None,
            assigned: HashSet::new(),
            backup_activities: None,
            operational_configuration,
            supervisor_agent_addr,
        }
    }

    #[allow(dead_code)]
    pub fn with_capacity(mut self, capacity: f32) -> Self {
        self.capacity = Some(capacity);
        self
    }

    #[allow(dead_code)]
    pub fn with_assigned(
        mut self,
        assigned: HashSet<(Assigned, WorkOrderNumber, ActivityNumber)>,
    ) -> Self {
        self.assigned = assigned;
        self
    }

    #[allow(dead_code)]
    pub fn with_backup_activities(mut self, backup_activities: HashMap<u32, Operation>) -> Self {
        self.backup_activities = Some(backup_activities);
        self
    }

    pub fn build(self) -> OperationalAgent {
        OperationalAgent {
            id_operational: self.id_operational,
            scheduling_environment: self.scheduling_environment,
            operational_algorithm: self.operational_algorithm,
            capacity: self.capacity,
            assigned: self.assigned,
            backup_activities: self.backup_activities,
            operational_configuration: self.operational_configuration,
            supervisor_agent_addr: self.supervisor_agent_addr,
        }
    }
}

impl Handler<OperationalRequestMessage> for OperationalAgent {
    type Result = Result<OperationalResponseMessage, AgentError>;

    fn handle(
        &mut self,
        request: OperationalRequestMessage,
        _ctx: &mut Self::Context,
    ) -> Self::Result {
        match request {
            OperationalRequestMessage::Status(_) => {
                let operational_response_status = OperationalStatusResponse::new(
                    self.id_operational.clone(),
                    self.assigned.len(),
                    self.operational_algorithm.objective_value,
                );
                Ok(OperationalResponseMessage::Status(
                    operational_response_status,
                ))
            }
            OperationalRequestMessage::Scheduling(_) => todo!(),
            OperationalRequestMessage::Resource(_) => todo!(),
            OperationalRequestMessage::Time(_) => todo!(),
            OperationalRequestMessage::Test => {
                let operational_algorithm_state = self.determine_algorithm_state();
                Ok(OperationalResponseMessage::Test(
                    operational_algorithm_state,
                ))
            }
        }
    }
}

impl TestAlgorithm for OperationalAgent {
    type InfeasibleCases = OperationalInfeasibleCases;

    fn determine_algorithm_state(&self) -> shared_messages::AlgorithmState<Self::InfeasibleCases> {
        let mut operational_infeasible_cases = OperationalInfeasibleCases::default();
        self.determine_operation_overlap(&mut operational_infeasible_cases);

        if operational_infeasible_cases.all_feasible() {
            AlgorithmState::Feasible
        } else {
            AlgorithmState::Infeasible(operational_infeasible_cases)
        }
    }
}

impl Handler<StatusMessage> for OperationalAgent {
    type Result = String;

    fn handle(&mut self, _msg: StatusMessage, _ctx: &mut Self::Context) -> Self::Result {
        format!(
            "ID: {}, traits: {}, Objective: {}",
            self.id_operational.0,
            self.id_operational
                .1
                .iter()
                .map(|resource| resource.to_string())
                .collect::<Vec<String>>()
                .join(", "),
            self.operational_algorithm.objective_value
        )
    }
}

impl Handler<StopMessage> for OperationalAgent {
    type Result = ();

    fn handle(&mut self, _msg: StopMessage, ctx: &mut Self::Context) -> Self::Result {
        ctx.stop();
    }
}

impl Handler<UpdateWorkOrderMessage> for OperationalAgent {
    type Result = ();

    fn handle(
        &mut self,
        _update_work_order: UpdateWorkOrderMessage,

        _ctx: &mut Self::Context,
    ) -> Self::Result {
        // todo!();
        warn!("Update 'impl Handler<UpdateWorkOrderMessage> for SupervisorAgent'");
    }
}<|MERGE_RESOLUTION|>--- conflicted
+++ resolved
@@ -9,14 +9,6 @@
 use chrono::{DateTime, Duration, NaiveDateTime, TimeZone, Utc};
 use shared_messages::{
     agent_error::AgentError,
-<<<<<<< HEAD
-=======
-    scheduling_environment::{
-        time_environment::day::Day,
-        work_order::{operation::ActivityNumber, WorkOrderNumber},
-        worker_environment::resources::Id,
-    },
->>>>>>> 97197d6a
     operational::{
         operational_response_status::OperationalStatusResponse, OperationalConfiguration,
         OperationalInfeasibleCases, OperationalRequestMessage, OperationalResponseMessage,
@@ -29,13 +21,11 @@
     AlgorithmState, ConstraintState, StatusMessage, StopMessage,
 };
 
-<<<<<<< HEAD
+
 use shared_messages::scheduling_environment::{
     work_order::operation::Operation, SchedulingEnvironment,
 };
-=======
-use shared_messages::scheduling_environment::{work_order::operation::Operation, SchedulingEnvironment};
->>>>>>> 97197d6a
+
 use tracing::{info, warn};
 
 use crate::agents::{operational_agent::algorithm::OperationalParameter, StateLink};
