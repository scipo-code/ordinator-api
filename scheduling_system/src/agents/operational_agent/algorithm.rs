--- conflicted
+++ resolved
@@ -17,11 +17,7 @@
         operational_response_time::OperationalTimeResponse, TimeInterval,
     },
 };
-<<<<<<< HEAD
 use tracing::debug;
-=======
-use tracing::{debug, field::debug};
->>>>>>> 5ce458cc
 
 use crate::agents::traits::LargeNeighborHoodSearch;
 
@@ -843,13 +839,6 @@
     fn unavail(&self) -> bool {
         matches!(&self, OperationalEvents::Unavailable(_))
     }
-<<<<<<< HEAD
-=======
-
-    fn is_wrench_time(&self) -> bool {
-        matches!(&self, Self::WrenchTime(_))
-    }
->>>>>>> 5ce458cc
 }
 
 fn no_overlap(events: Vec<&Assignment>) -> bool {
