--- conflicted
+++ resolved
@@ -16,11 +16,8 @@
 use std::fmt::Write;
 use std::{borrow::Cow, cmp::Ordering};
 use strum::IntoEnumIterator;
-<<<<<<< HEAD
 use tracing::{debug, error, info, instrument, warn};
-=======
-use tracing::{debug, instrument, warn};
->>>>>>> 35b53956
+
 
 use crate::{
     agents::traits::{AlgorithmState, LargeNeighborHoodSearch, TestAlgorithm},
@@ -44,11 +41,8 @@
 
 #[allow(dead_code)]
 #[derive(Clone)]
-<<<<<<< HEAD
 pub struct OptimizedTacticalWorkOrder {
-=======
-struct OptimizedTacticalWorkOrder {
->>>>>>> 35b53956
+
     operation_parameters: HashMap<u32, OperationParameters>,
     weight: u32,
     relations: Vec<ActivityRelation>,
@@ -136,11 +130,7 @@
 
 #[allow(dead_code)]
 #[derive(Clone)]
-<<<<<<< HEAD
 pub struct OperationParameters {
-=======
-struct OperationParameters {
->>>>>>> 35b53956
     work_order_id: u32,
     number: u32,
     duration: u32,
@@ -286,20 +276,14 @@
         work_order: &WorkOrders,
         strategic_state: Vec<(u32, Period)>,
     ) {
-<<<<<<< HEAD
         for (work_order_number, period) in &strategic_state {
             let work_order = work_order.inner.get(work_order_number).unwrap();
             match self.optimized_work_orders.contains_key(work_order_number) {
-=======
-        for (work_order_id, period) in &strategic_state {
-            let work_order = work_order.inner.get(&work_order_id).unwrap();
-            match self.optimized_work_orders.contains_key(&work_order_id) {
->>>>>>> 35b53956
+
                 false => {
                     self.create_new_optimized_work_order(work_order, period.clone());
                 }
                 true => {
-<<<<<<< HEAD
                     let optimized_work_order = self
                         .optimized_work_orders
                         .get_mut(work_order_number)
@@ -307,12 +291,7 @@
                     if period != &optimized_work_order.scheduled_period {
                         optimized_work_order.scheduled_period = period.clone();
                         self.unschedule(*work_order_number);
-=======
-                    let optimized_work_order =
-                        self.optimized_work_orders.get_mut(&work_order_id).unwrap();
-                    if period != &optimized_work_order.scheduled_period {
-                        optimized_work_order.scheduled_period = period.clone();
->>>>>>> 35b53956
+
                     }
                 }
             };
@@ -338,15 +317,13 @@
             self.unschedule(leaving_work_order_number)
         }
 
-<<<<<<< HEAD
         self.schedule();
 
         self.calculate_objective_value();
 
         info!(tactical_objective_value = %self.get_objective_value());
 
-=======
->>>>>>> 35b53956
+
         self.number_of_orders = self.optimized_work_orders.len() as u32;
 
         debug!(
@@ -379,13 +356,7 @@
         }
         self.optimized_work_orders
             .insert(*work_order.work_order_number(), optimized_work_order);
-<<<<<<< HEAD
-=======
-    }
-
-    pub fn loading(&self) -> &AlgorithmResources {
-        &self.loading
->>>>>>> 35b53956
+
     }
 
     pub fn unschedule_random_work_orders(
@@ -530,7 +501,6 @@
 
             let mut current_day = allowed_days.into_iter().peekable();
 
-<<<<<<< HEAD
             let mut sorted_activities = optimized_work_order
                 .operation_parameters
                 .keys()
@@ -549,13 +519,7 @@
                 let resource = operation_parameters.resource.clone();
 
                 let first_day_remaining_capacity =
-=======
-            for (activity, operation) in optimized_work_order.operation_parameters.iter() {
-                let mut activity_load = Vec::<(Day, f64)>::new();
-                let resource = operation.resource.clone();
-
-                let remaining_capacity =
->>>>>>> 35b53956
+
                     match self.remaining_capacity(&resource, current_day.peek().unwrap()) {
                         Some(remaining_capacity) => remaining_capacity,
                         None => {
@@ -577,7 +541,6 @@
                 for load in loadings {
                     let day = match current_day.peek() {
                         Some(day) => (*day).clone(),
-<<<<<<< HEAD
                         None => {
                             info!(
                                 "Work order {} did not fit in the tactical schedule",
@@ -585,10 +548,7 @@
                             );
                             panic!("Operation left the window set by the tactical days, either the work order and very large or there is a bug");
                         }
-=======
-                        //TODO We should fix the problem by changing the operating time.
-                        None => continue 'main,
->>>>>>> 35b53956
+
                     };
                     activity_load.push((day, load));
 
@@ -613,15 +573,11 @@
             );
             self.update_loadings(&operation_solutions, LoadOperation::Add);
             loop_state = LoopState::Scheduled;
-<<<<<<< HEAD
-=======
-
->>>>>>> 35b53956
+
             self.optimized_work_orders
                 .get_mut(&current_work_order_number)
                 .unwrap()
                 .operation_solutions = Some(operation_solutions.clone());
-<<<<<<< HEAD
 
             if self
                 .optimized_work_orders
@@ -657,29 +613,7 @@
                 );
             }
         }
-=======
-            self.update_loadings(&operation_solutions, LoadOperation::Add);
-        }
-    }
-
-    fn unschedule(&mut self, work_order_number: u32) {
-        let _operation_solution = {
-            let optimized_work_order = self.optimized_work_orders.get_mut(&work_order_number)
-            .expect("A call was made to TacticalAlgorith.unschedule(work_order_number) where the underlying work order was not in a scheduled state");
-
-            match optimized_work_order.operation_solutions.take() {
-                Some(operation_solution) => {
-                    self.update_loadings(&operation_solution, LoadOperation::Sub)
-                }
-                None => {
-                    debug!(
-                        "Work order {} was not scheduled before leaving the tactical schedule",
-                        work_order_number
-                    );
-                }
-            }
-        };
->>>>>>> 35b53956
+
     }
 
     fn update_scheduling_state(
@@ -796,17 +730,12 @@
         operation_solutions: &HashMap<u32, OperationSolution>,
         load_operation: LoadOperation,
     ) {
-<<<<<<< HEAD
         for operation in operation_solutions.values() {
-=======
-        for (_activity, operation) in operation_solutions {
->>>>>>> 35b53956
+
             let resource = operation.resource.clone();
             for loadings in operation.scheduled.clone() {
                 let day = loadings.0;
                 let load = loadings.1;
-
-<<<<<<< HEAD
                 let resource_loading = self.loading(&resource, &day);
 
                 let mut new_load = 0.0;
@@ -815,25 +744,14 @@
                     LoadOperation::Sub => new_load = resource_loading - load,
                 };
                 *self.loading_mut(&resource, &day) = new_load;
-=======
-                let resource_loading = self.loading.loading_mut(&resource, &day);
-
-                match load_operation {
-                    LoadOperation::Add => *resource_loading += load,
-                    LoadOperation::Sub => *resource_loading -= load,
-                }
->>>>>>> 35b53956
+
             }
         }
     }
 
     fn remaining_capacity(&self, resource: &Resources, day: &Day) -> Option<f64> {
-<<<<<<< HEAD
         let remaining_capacity = self.capacity(resource, day) - self.loading(resource, day);
-=======
-        let remaining_capacity =
-            self.capacity.capacity(resource, &day) - self.loading.loading(resource, &day);
->>>>>>> 35b53956
+
         if remaining_capacity <= 0.0 {
             None
         } else {
@@ -891,20 +809,13 @@
 }
 
 impl TestAlgorithm for TacticalAlgorithm {
-<<<<<<< HEAD
     type InfeasibleCases = TacticalInfeasibleCases;
 
     #[instrument(level = "info", skip(self))]
     fn determine_algorithm_state(&self) -> AlgorithmState<Self::InfeasibleCases> {
         let mut infeasible_cases = TacticalInfeasibleCases::default();
         let mut algorithm_state = AlgorithmState::Feasible;
-=======
-    fn determine_algorithm_state(&self) -> AlgorithmState {
-        // In here we have to test that each constraint of the problem to satisfied.
-
-        // The first one should sum up all scheduled work orders and make sure that their work
-        // load is equal to the amount given by the loading.
->>>>>>> 35b53956
+
         let mut aggregated_load: HashMap<Resources, HashMap<Day, f64>> = HashMap::new();
         for (_work_order_id, optimized_work_order) in self.optimized_work_orders.clone() {
             for (_activity, operation_solution) in
@@ -930,17 +841,12 @@
                 };
 
                 let agg_load = resource_map.get(&day).unwrap_or(&0.0);
-<<<<<<< HEAD
                 let sch_load = self.loading(&resource, &day);
                 if (*agg_load - sch_load).abs() >= 0.00001 {
                     error!(agg_load = ?agg_load, sch_load = ?sch_load, resource = ?resource, day = ?day);
                     infeasible_cases.aggregated_load = true;
                     algorithm_state = AlgorithmState::Infeasible(infeasible_cases.clone());
-=======
-                let sch_load = self.loading().loading(&resource, &day);
-                if *agg_load != sch_load {
-                    return AlgorithmState::Infeasible;
->>>>>>> 35b53956
+
                 }
             }
         }
@@ -963,7 +869,6 @@
 
                 for start_day in start_days {
                     if start_day.date().date_naive() < start_date_from_period.date_naive() {
-<<<<<<< HEAD
                         error!(start_day = ?start_day.date, start_date_from_period = ?start_date_from_period);
                         infeasible_cases.earliest_start_day = true;
                         algorithm_state = AlgorithmState::Infeasible(infeasible_cases.clone());
@@ -989,17 +894,7 @@
     pub all_scheduled: bool,
 }
 
-=======
-                        return AlgorithmState::Infeasible;
-                    }
-                }
-            }
-        }
-        AlgorithmState::Feasible
-    }
-}
-
->>>>>>> 35b53956
+
 #[cfg(test)]
 pub mod tests {
     use std::collections::HashMap;
