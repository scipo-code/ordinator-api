--- conflicted
+++ resolved
@@ -244,11 +244,8 @@
                 },
             );
 
-<<<<<<< HEAD
             if !operational_status_by_work_order_activity.is_empty() {
-=======
-            if operational_status_by_work_order_activity.len() >= 1 {
->>>>>>> 514bfa05
+
                 // dbg!(operational_status_by_work_order_activity.len());
             };
 
