pub mod assert_functions;
pub mod supervisor_interface;
pub mod supervisor_parameters;
pub mod supervisor_solution;

use std::collections::HashSet;
use std::ops::Deref;
use std::ops::DerefMut;
use std::sync::Arc;

use anyhow::Context;
use anyhow::Result;
use ordinator_actor_core::algorithm::Algorithm;
use ordinator_actor_core::traits::AbLNSUtils;
use ordinator_actor_core::traits::ActorBasedLargeNeighborhoodSearch;
use ordinator_actor_core::traits::ObjectiveValueType;
use ordinator_orchestrator_actor_traits::Parameters;
use ordinator_orchestrator_actor_traits::SharedSolutionTrait;
use ordinator_orchestrator_actor_traits::Solution;
use ordinator_orchestrator_actor_traits::StrategicInterface;
use ordinator_orchestrator_actor_traits::delegate::Delegate;
use ordinator_orchestrator_actor_traits::marginal_fitness::MarginalFitness;
use ordinator_scheduling_environment::work_order::WorkOrderNumber;
use ordinator_scheduling_environment::work_order::operation::ActivityNumber;
use rand::seq::IndexedRandom;
use supervisor_parameters::SupervisorParameters;
use supervisor_solution::SupervisorSolution;
#[allow(unused_imports)]
use tracing::Level;
#[allow(unused_imports)]
use tracing::event;

use super::SupervisorOptions;

pub struct SupervisorAlgorithm<Ss>(Algorithm<SupervisorSolution, SupervisorParameters, (), Ss>)
where
    Ss: SharedSolutionTrait;

impl<Ss> SupervisorAlgorithm<Ss>
where
    Ss: SharedSolutionTrait,
{
    pub fn unschedule_specific_work_order(
        &mut self,
        work_order_number: WorkOrderNumber,
<<<<<<< HEAD
    ) -> Result<()>
    {
        self.0
            .solution
=======
    ) -> Result<()> {
        self.solution
>>>>>>> 58c72d1e
            .turn_work_order_into_delegate_assess(work_order_number);
        Ok(())
    }
}

impl<Ss> ActorBasedLargeNeighborhoodSearch for SupervisorAlgorithm<Ss>
where
    Algorithm<SupervisorSolution, SupervisorParameters, (), Ss>:
        AbLNSUtils<SolutionType = SupervisorSolution>,
    SupervisorSolution: Solution,
    SupervisorParameters: Parameters,
    Ss: SharedSolutionTrait<Supervisor = SupervisorSolution>,
{
    type Algorithm = Algorithm<SupervisorSolution, SupervisorParameters, (), Ss>;
    type Options = SupervisorOptions;

    fn make_atomic_pointer_swap(&mut self) {
        // Performance enhancements:
        // * COW: #[derive(Clone)] struct SharedSolution<'a> { tactical: Cow<'a,
        //   TacticalSolution>, // other fields... }
        //
        // * Reuse the old SharedSolution, cloning only the fields that are needed. let
        //   shared_solution = Arc::new(SharedSolution { tactical:
        //   self.tactical_solution.clone(), // Copy over other fields without cloning
        //   ..(**old).clone() });
        self.arc_swap_shared_solution.rcu(|old| {
            let mut shared_solution = (**old).clone();
            shared_solution.supervisor_swap(&self.id, self.solution.clone());
            Arc::new(shared_solution)
        });
    }

<<<<<<< HEAD
    fn calculate_objective_value(
        &mut self,
        options: &Self::Options,
    ) -> Result<
        ObjectiveValueType<
            <<Self::Algorithm as AbLNSUtils>::SolutionType as Solution>::ObjectiveValue,
        >,
    >
    {
=======
    fn calculate_objective_value(&mut self) -> Result<ObjectiveValueType<Self::ObjectiveValue>> {
>>>>>>> 58c72d1e
        let assigned_woas = &self.solution.number_of_assigned_work_orders();

        let all_woas: HashSet<_> = self.solution.get_work_order_activities();

        assert!(is_assigned_part_of_all(assigned_woas, &all_woas));

        let mut intermediate = assigned_woas.len() as f64 / all_woas.len() as f64;
        if intermediate.is_nan() {
            intermediate = 0.0;
        };

        let objective_value = (intermediate * 1000.0) as u64;

        if self.solution.objective_value < objective_value {
            event!(
                Level::INFO,
                supervisor_objective_value_better = objective_value
            );
            Ok(ObjectiveValueType::Better(objective_value))
        } else {
            event!(
                Level::INFO,
                supervisor_objective_value_worse = objective_value
            );
            Ok(ObjectiveValueType::Worse)
        }
    }

    fn schedule(&mut self) -> Result<()> {
        for work_order_activity in &self.solution.get_work_order_activities() {
            let number = self
                .parameters
                .supervisor_work_orders
                .get(&work_order_activity.0)
                .and_then(|activities| activities.get(&work_order_activity.1))
                .expect("The SupervisorParameter should always be available")
                .number;

            // And this comes in as a close second.
            let mut operational_status_by_work_order_activity =
                self.solution.operational_status_by_work_order_activity(
                    work_order_activity,
                    &self.loaded_shared_solution,
                );

            operational_status_by_work_order_activity
                .retain(|(_, _, mar_fit)| matches!(mar_fit, MarginalFitness::Scheduled(_)));

            operational_status_by_work_order_activity.sort_by_key(|(_agent_id, _, mar_fit)| {
                match mar_fit {
                    MarginalFitness::Scheduled(auxillary_operational_objective) => {
                        auxillary_operational_objective.clone()
                    }
                    MarginalFitness::None => panic!(),
                }
            });

            if !operational_status_by_work_order_activity.is_empty() {

                // dbg!(operational_status_by_work_order_activity.len());
            };

            let number_of_assigned = operational_status_by_work_order_activity
                .iter()
                .filter(|(_, delegate, _)| *delegate == Delegate::Assign)
                .count() as u64;

            let mut remaining_to_assign = number - number_of_assigned;

            event!(Level::DEBUG, remaining_to_assign = ?remaining_to_assign);
            for (agent_id, delegate_status, _marginal_fitness) in
                operational_status_by_work_order_activity.clone()
            {
                if delegate_status != Delegate::Assess {
                    continue;
                }

                let solution =
                    self.solution
                        .operational_state_machine
                        .get_mut(&(agent_id.clone(), *work_order_activity)).expect("This value should always be present. Check the generation of keys and values if this fails");

                if remaining_to_assign >= 1 {
                    remaining_to_assign -= 1;
                    solution.state_change_to_assign();
                } else {
                    if delegate_status == Delegate::Assign {
                        continue;
                    }
                    solution.state_change_to_unassign();
                }
            }
        }
        Ok(())
    }

    fn unschedule(&mut self) -> Result<()> {
        let work_order_numbers = self.solution.get_assigned_and_unassigned_work_orders();

        let sampled_work_order_numbers = work_order_numbers
            .choose_multiple(
                &mut self.parameters.options.rng.clone(),
                self.parameters.options.number_of_unassigned_work_orders,
            )
            .collect::<Vec<_>>()
            .clone();

        for work_order_number in sampled_work_order_numbers {
            self.unschedule_specific_work_order(*work_order_number)
                .with_context(|| {
                    format!(
                        "Could not unschedule work_order_number: {:?}",
                        work_order_number
                    )
                })?;
        }
        Ok(())
        // self.algorithm.operational_state.
        // assert_that_operational_state_machine_is_different_from_saved_operational_state_machine(&
        // old_state).unwrap();
    }

    fn incorporate_shared_state(&mut self) -> Result<bool> {
        // List current activities in the `SupervisorAgent`
        let current_activities = self
            .solution
            .operational_state_machine
            .keys()
            .map(|(_, woa)| woa.0)
            .collect::<HashSet<WorkOrderNumber>>();

        // Filter for Strategic scheduled work orders that are inside of the
        // `SupervisorAlgorithm.parameters.strategic_periods`. This can be made
        // cleaner! Much cleaner,
        let strategic_activities_in_supervisor_period = self
            .loaded_shared_solution
            .strategic()
            .supervisor_tasks(&self.parameters.supervisor_periods);

        // Select only those that are not part of the `SupervisorAgent` already
        let incoming_activities = strategic_activities_in_supervisor_period
            .iter()
            .filter(|(won, _)| !current_activities.contains(won));

        // Insert all the incoming activities as Delegate::default() for each
        // `OperationalAgent` that has the required skill, `enum Resources`
        // QUESTION
        // Why does this happen here? I do not really know why and that is an
        // issue. You should find out now.
        //
        // TODO [ ]
        // determine exactly how to fix this.
        let work_order_parameters = self.parameters.supervisor_work_orders.clone();
        let all_operational_actors = self.loaded_shared_solution.all_operational().clone();

        for (work_order_number, _) in incoming_activities {
            let activity_number = work_order_parameters
                .get(work_order_number)
                .context("Missing WorkOrder Parameter in Supervisor")?
                .keys()
                .cloned();

            for activity_number in activity_number {
                for operational_id in &all_operational_actors {
                    let supervisor_parameter_resource = &self
                        .parameters
                        .supervisor_work_orders
                        .get(work_order_number)
                        .context("Missing WorkOrder Parameter in Supervisor")?
                        .get(&activity_number)
                        .context("Missing Activity Parameter in Supervisor")?
                        .resource;

                    if operational_id.1.contains(supervisor_parameter_resource) {
                        let work_order_activity = (*work_order_number, activity_number);
                        let operational_state = ((*operational_id).clone(), work_order_activity);

                        self.solution
                            .operational_state_machine
                            .insert(operational_state, Delegate::default());
                    }
                }
            }
        }

        let strategic_activities_hash_set = strategic_activities_in_supervisor_period
            .iter()
            .map(|e| e.0)
            .cloned()
            .collect::<HashSet<_>>();

        self.solution
            .operational_state_machine
            .retain(|id_woa, _| strategic_activities_hash_set.contains(&id_woa.1.0));

        Ok(true)
    }

    fn algorithm_util_methods(&mut self) -> &mut Self::Algorithm {
        &mut self.0
    }

    fn derive_options(
        configurations: &arc_swap::Guard<Arc<ordinator_configuration::SystemConfigurations>>,
        id: &ordinator_scheduling_environment::worker_environment::resources::Id,
    ) -> Self::Options {
        todo!()
    }
}

fn is_assigned_part_of_all(
    assigned_woas: &HashSet<(WorkOrderNumber, ActivityNumber)>,
    all_woas: &HashSet<(WorkOrderNumber, ActivityNumber)>,
) -> bool {
    assigned_woas
        .iter()
        .all(|(wo, ac)| all_woas.contains(&(*wo, *ac)))
}
impl<Ss> Deref for SupervisorAlgorithm<Ss>
where
    Ss: SharedSolutionTrait,
{
    type Target = Algorithm<SupervisorSolution, SupervisorParameters, (), Ss>;

    fn deref(&self) -> &Self::Target
    {
        &self.0
    }
}

impl<Ss> DerefMut for SupervisorAlgorithm<Ss>
where
    Ss: SharedSolutionTrait,
{
    fn deref_mut(&mut self) -> &mut Self::Target
    {
        &mut self.0
    }
}<|MERGE_RESOLUTION|>--- conflicted
+++ resolved
@@ -43,15 +43,8 @@
     pub fn unschedule_specific_work_order(
         &mut self,
         work_order_number: WorkOrderNumber,
-<<<<<<< HEAD
-    ) -> Result<()>
-    {
-        self.0
-            .solution
-=======
     ) -> Result<()> {
         self.solution
->>>>>>> 58c72d1e
             .turn_work_order_into_delegate_assess(work_order_number);
         Ok(())
     }
@@ -84,7 +77,6 @@
         });
     }
 
-<<<<<<< HEAD
     fn calculate_objective_value(
         &mut self,
         options: &Self::Options,
@@ -92,11 +84,7 @@
         ObjectiveValueType<
             <<Self::Algorithm as AbLNSUtils>::SolutionType as Solution>::ObjectiveValue,
         >,
-    >
-    {
-=======
-    fn calculate_objective_value(&mut self) -> Result<ObjectiveValueType<Self::ObjectiveValue>> {
->>>>>>> 58c72d1e
+    > {
         let assigned_woas = &self.solution.number_of_assigned_work_orders();
 
         let all_woas: HashSet<_> = self.solution.get_work_order_activities();
@@ -321,8 +309,7 @@
 {
     type Target = Algorithm<SupervisorSolution, SupervisorParameters, (), Ss>;
 
-    fn deref(&self) -> &Self::Target
-    {
+    fn deref(&self) -> &Self::Target {
         &self.0
     }
 }
@@ -331,8 +318,7 @@
 where
     Ss: SharedSolutionTrait,
 {
-    fn deref_mut(&mut self) -> &mut Self::Target
-    {
+    fn deref_mut(&mut self) -> &mut Self::Target {
         &mut self.0
     }
 }