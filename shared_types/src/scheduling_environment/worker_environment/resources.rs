--- conflicted
+++ resolved
@@ -1,12 +1,7 @@
-<<<<<<< HEAD
-use std::{fmt::Display, str::FromStr};
-=======
-use std::{convert::Infallible, fmt::Display, str::FromStr, string::ParseError};
->>>>>>> 6c29ab49
-
 use chrono::NaiveTime;
 use rust_xlsxwriter::IntoExcelData;
 use serde::{Deserialize, Serialize};
+use std::{fmt::Display, str::FromStr};
 use strum_macros::EnumIter;
 
 #[derive(Serialize, Deserialize, Debug, Clone, PartialEq, Eq, Hash, EnumIter, clap::ValueEnum)]
@@ -227,7 +222,6 @@
     type Err = String;
     fn from_str(s: &str) -> Result<Self, Self::Err> {
         let resource = match s {
-<<<<<<< HEAD
             "MTN-PIPF" => Resources::MtnPipf,
             "VEN-TURB" => Resources::VenTurb,
             "CON-VEN" => Resources::ConVen,
@@ -253,9 +247,6 @@
             "CON-ROPE" => Resources::ConRope,
             "CON-WELD" => Resources::ConWeld,
             "MTN-ROUS" => Resources::MtnRous,
-=======
-            "MEDIC" => Resources::Medic,
->>>>>>> 6c29ab49
             "MTN-CRAN" => Resources::MtnCran,
             "MTN-ELEC" => Resources::MtnElec,
             "MTN-INST" => Resources::MtnInst,
@@ -277,7 +268,6 @@
             "VEN-MECH" => Resources::VenMech,
             "VEN-METE" => Resources::VenMete,
             "VEN-SUBS" => Resources::VenSubs,
-<<<<<<< HEAD
             "VEN-ROPE" => Resources::VenRope,
             "QAQCELEC" => Resources::Qaqcelec,
             "QAQCMECH" => Resources::Qaqcmech,
@@ -287,12 +277,6 @@
             "CMP-RIGG" => Resources::CmpRigg,
             "CMP-SCAF" => Resources::CmpScaf,
             "CON-NPT" => Resources::ConNpt,
-=======
-            "QAQCELEC" => Resources::QaqcElec,
-            "QAQCMECH" => Resources::QaqcMech,
-            "QAQCPAIN" => Resources::QaqcPain,
-            "WELLSUPV" => Resources::WellSupv,
->>>>>>> 6c29ab49
             unknown => return Err(format!("Could not parse Resource: {}", unknown)),
         };
         Ok(resource)
