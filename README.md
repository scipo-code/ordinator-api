--- conflicted
+++ resolved
@@ -2,22 +2,15 @@
 - [Ordinator](#ordinator)
   - [Important High Level Types](#important-high-level-types)
     - [SchedulingEnvironment](#schedulingenvironment)
-<<<<<<< HEAD
       - [[WorkOrders](shared_types/scheduling_environment/work_orders/mod.rs);](#workorderssharedtypesschedulingenvironmentworkordersmodrs)
       - [WorkerEnvironment](#workerenvironment)
       - [TimeEnvironment](#timeenvironment)
     - [[Orchestrator]()](#orchestrator)
-=======
-      - [WorkOrders](#workorders)
-      - [WorkerEnvironment](#workerenvironment)
-      - [TimeEnvironment](#timeenvironment)
-    - [Orchestrator](#orchestrator)
->>>>>>> 1f4fda0b
+
     - [StrageticAgent](#strageticagent)
     - [TacticalAgent](#tacticalagent)
     - [SupervisorAgent](#supervisoragent)
     - [OperationalAgent](#operationalagent)
-<<<<<<< HEAD
     - [Messages](#messages)
       - [[SystemMessages]()](#systemmessages)
       - [[SystemResponses]()](#systemresponses)
@@ -30,8 +23,7 @@
       - [TestRequest](#testrequest)
       - [OperationSolution](#operationsolution)
       - [StatusMessage](#statusmessage)
-=======
->>>>>>> 1f4fda0b
+
   - [Imperium](#imperium)
   - [Tracing](#tracing)
 - [Profiling and benchmarking](#profiling-and-benchmarking)
@@ -50,7 +42,6 @@
 
 
 ## Important High Level Types
-<<<<<<< HEAD
 This section is to help understand the inner workings of Ordinator, to better allow developers to contribute to 
 the code base.
 
@@ -63,14 +54,7 @@
 get the latest state in a scalable way and write to shared memory without corrupting state when writing. The SchedulingEnvironment is initialized
 from company data meaning that there is a specific implementation for each data source(s) that has (have) to
 implement the following trait: 
-=======
-
-
-### SchedulingEnvironment
-This SchedulingEnvironment is implemented as the memory blackboard. The SchedulingEnvironment is initialized
-from company data meaning that there is a specific implementation for each data source(s) that has (have) to
-implement the trait 
->>>>>>> 1f4fda0b
+
 
 ```rust
 pub trait SchedulingEnvironmentFactory<DataSource> {
@@ -79,18 +63,10 @@
     ) -> Result<SchedulingEnvironment, SchedulingEnvironmentFactoryError>;
 }   
 ```
-<<<<<<< HEAD
 
 The SchedulingEnvironment is composed of three types which will briefly be explained here.
 #### [WorkOrders](shared_types/scheduling_environment/work_orders/mod.rs);
-=======
-When manual decisions are made by a user through one of the specific agent types the SchedulingEnvironment
-will be updated to reflect the latest available knowledge. The other agents of the system then updates 
-their states and delivers new solution based the best available knowledge from the scheduling environment. 
-
-The SchedulingEnvironment is composed of three main types which will briefly be explained here.
-#### WorkOrders
->>>>>>> 1f4fda0b
+
 This types contains all needed information on all work orders (usually abbreviated WO). See the source code type
 for additional information. 
 
