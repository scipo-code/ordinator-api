--- conflicted
+++ resolved
@@ -16,7 +16,6 @@
           profile: complete
           toolchain: stable
           override: true
-<<<<<<< HEAD
       # - name: Run tests
       #   run: cargo test --verbose
       # - name: Run clippy
@@ -29,17 +28,3 @@
       #   run: cargo install cargo-tarpaulin
       # - name: tarpaulin coverage
       #   run: cargo tarpaulin --out Xml
-=======
-      - name: Run tests
-        run: cargo test --verbose
-      - name: Run clippy
-        run: cargo clippy --verbose
-      - name: Install cargo-audit
-        run: cargo install cargo-audit
-      - name: Audit
-        run: cargo audit
-    # - name: Tarpaulin Install
-    #   run: cargo install cargo-tarpaulin
-    # - name: tarpaulin coverage
-    #   run: cargo tarpaulin --out Xml
->>>>>>> 8b6614e9
