--- conflicted
+++ resolved
@@ -17,13 +17,9 @@
     let _guard = setup_logging();
 
     info!("starting application");
-<<<<<<< HEAD
-    let scheduling_environment: Arc<Mutex<models::SchedulingEnvironment>> = Arc::new(Mutex::new(
-        init::model_initializers::create_scheduling_environment(52),
-=======
+
     let scheduling_environment = Arc::new(Mutex::new(
         init::model_initializers::initialize_scheduling_environment(52),
->>>>>>> 4cce77b3
     ));
 
     let scheduler_agent_addr = init::agent_factory::build_scheduler_agent(scheduling_environment);
