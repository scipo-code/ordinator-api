mod agents;
mod models;
mod data_processing;
mod api;
mod init;

use tracing::instrument;
use tracing::{event, Level, span, Id, Subscriber, Event};
use tracing_subscriber::fmt::{self, format::FmtSpan};
use tracing_subscriber::prelude::*;
use tracing_appender::rolling::{RollingFileAppender, Rotation};
<<<<<<< HEAD



use crate::data_processing::create_excel_data;
use crate::init::application_builder::ApplicationBuilder;


#[instrument]
#[actix_web::main]
async fn main() -> () {
    create_excel_data();

    let _guard = setup_logging();

    event!(Level::INFO, "starting application");
    let scheduling_environment = init::model_initializers::create_scheduling_environment(10);

    let scheduler_agent_addr = init::agent_factory::build_scheduler_agent(scheduling_environment);

    ApplicationBuilder::new()
        .with_scheduler_agent(scheduler_agent_addr)
        // put other agents here
        .build()
        .await.expect("could not start application");



=======



use crate::data_processing::create_excel_data;
use crate::init::application_builder::ApplicationBuilder;


#[instrument]
#[actix_web::main]
async fn main() -> () {
    create_excel_data();

    let _guard = setup_logging();

    event!(Level::INFO, "starting application");
    let scheduling_environment = init::model_initializers::create_scheduling_environment(10);

    let scheduler_agent_addr = init::agent_factory::build_scheduler_agent(scheduling_environment);

    ApplicationBuilder::new()
        .with_scheduler_agent(scheduler_agent_addr)
        // put other agents here
        .build()
        .await.expect("could not start application");

>>>>>>> daced2eb
}

fn setup_logging() -> tracing_appender::non_blocking::WorkerGuard {

    let file_appender = tracing_appender::rolling::daily("./logs", "app.log");
    let (non_blocking, guard) = tracing_appender::non_blocking(file_appender);
    
    let subscriber = fmt::layer()
        .with_writer(non_blocking)
        .json() // Output logs in JSON format
        .with_file(true) // Include file name in logs
        .with_line_number(true); // Include line number in logs

        tracing_subscriber::registry().with(subscriber).init();

    event!(Level::INFO, "starting loging");
    event!(Level::ERROR, "starting loging");
    guard
}<|MERGE_RESOLUTION|>--- conflicted
+++ resolved
@@ -9,13 +9,9 @@
 use tracing_subscriber::fmt::{self, format::FmtSpan};
 use tracing_subscriber::prelude::*;
 use tracing_appender::rolling::{RollingFileAppender, Rotation};
-<<<<<<< HEAD
-
-
 
 use crate::data_processing::create_excel_data;
 use crate::init::application_builder::ApplicationBuilder;
-
 
 #[instrument]
 #[actix_web::main]
@@ -34,36 +30,6 @@
         // put other agents here
         .build()
         .await.expect("could not start application");
-
-
-
-=======
-
-
-
-use crate::data_processing::create_excel_data;
-use crate::init::application_builder::ApplicationBuilder;
-
-
-#[instrument]
-#[actix_web::main]
-async fn main() -> () {
-    create_excel_data();
-
-    let _guard = setup_logging();
-
-    event!(Level::INFO, "starting application");
-    let scheduling_environment = init::model_initializers::create_scheduling_environment(10);
-
-    let scheduler_agent_addr = init::agent_factory::build_scheduler_agent(scheduling_environment);
-
-    ApplicationBuilder::new()
-        .with_scheduler_agent(scheduler_agent_addr)
-        // put other agents here
-        .build()
-        .await.expect("could not start application");
-
->>>>>>> daced2eb
 }
 
 fn setup_logging() -> tracing_appender::non_blocking::WorkerGuard {
