--- conflicted
+++ resolved
@@ -43,6 +43,10 @@
     pub fn get_objective_value(&self) -> f64 {
         self.objective_value
     }
+
+    pub fn get_objective_value(&self) -> f64 {
+        self.objective_value
+    }
 }
 
 #[derive(Debug, PartialEq, Clone)]
@@ -97,7 +101,11 @@
     }
 
     #[cfg(test)]
-    pub fn insert_optimized_work_order(&mut self, work_order_number: u32, optimized_work_order: OptimizedWorkOrder) {
+    pub fn insert_optimized_work_order(
+        &mut self,
+        work_order_number: u32,
+        optimized_work_order: OptimizedWorkOrder,
+    ) {
         self.inner.insert(work_order_number, optimized_work_order);
     }
 
@@ -126,12 +134,8 @@
         }
     }
 
-<<<<<<< HEAD
     #[cfg(test)]
     pub fn set_locked_in_period(&mut self, work_order_number: u32, period: Period) {
-=======
-    #[cfg(test)] pub fn set_locked_in_period(&mut self, work_order_number: u32, period: Period) {
->>>>>>> e09b4b1c
         let optimized_work_order = match self.inner.get_mut(&work_order_number) {
             Some(optimized_work_order) => optimized_work_order,
             None => panic!(
@@ -488,7 +492,6 @@
     use chrono::{TimeZone, Utc};
     use std::collections::HashMap;
 
-<<<<<<< HEAD
     use crate::{
         agents::scheduler_agent::scheduler_algorithm::{
             OptimizedWorkOrders, PriorityQueues, SchedulerAgentAlgorithm,
@@ -510,10 +513,6 @@
         },
     };
 
-=======
-    use crate::{agents::scheduler_agent::scheduler_algorithm::{SchedulerAgentAlgorithm, PriorityQueues, OptimizedWorkOrders}, models::{WorkOrders, work_order::{WorkOrder, priority::Priority, order_type::{WorkOrderType, WDFPriority}, status_codes::StatusCodes, order_dates::OrderDates, revision::Revision, unloading_point::UnloadingPoint, functional_location::FunctionalLocation, order_text::OrderText, system_condition::SystemCondition}}};
-    
->>>>>>> e09b4b1c
     #[test]
     fn test_update_scheduler_algorithm_state() {
         let mut work_orders = WorkOrders::new();
@@ -533,6 +532,7 @@
             SystemCondition::new(),
             StatusCodes::new_default(),
             OrderDates::new_test(),
+            OrderDates::new_test(),
             Revision::new_default(),
             UnloadingPoint::new_default(),
             FunctionalLocation::new_default(),
@@ -574,7 +574,6 @@
 
         let input_message = InputSchedulerMessage::new_test();
 
-<<<<<<< HEAD
         assert_eq!(
             scheduler_agent_algorithm
                 .manual_resources_capacity
@@ -615,15 +614,5 @@
                 .locked_in_period,
             Some(period.clone())
         );
-=======
-        assert_eq!(scheduler_agent_algorithm.manual_resources_capacity.get(&("MTN_MECH".to_string(), period.period_string.clone())), Some(&150.0));
-        assert_eq!(scheduler_agent_algorithm.optimized_work_orders.inner.get(&2200002020), None);
-        
-        scheduler_agent_algorithm.update_scheduler_algorithm_state(input_message);
-        
-        assert_eq!(scheduler_agent_algorithm.manual_resources_capacity.get(&("MTN_MECH".to_string(), period.period_string.clone())), Some(&300.0));
-        assert_eq!(scheduler_agent_algorithm.optimized_work_orders.inner.get(&2200002020).unwrap().scheduled_period, None);
-        assert_eq!(scheduler_agent_algorithm.optimized_work_orders.inner.get(&2200002020).unwrap().locked_in_period, Some(period.clone()));
->>>>>>> e09b4b1c
     }
 }