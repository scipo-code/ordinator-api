use crate::models::order_period::OrderPeriod;
use crate::models::scheduling_environment::WorkOrders;
use crate::agents::scheduler_agent::SchedulerAgent;
<<<<<<< HEAD
use crate::models::period::{Period, PeriodNone};

use tracing::{event};

#[derive(PartialEq)]
pub enum QueueType {
    Normal,
    Unloading,
    ShutdownVendor,
    // ... other queue types ...
}

/// This implementation of the SchedulerAgent will do the following. It should take a messgage
/// and then return a scheduler 
/// 
/// Okay, so the problem is that we never get through to the actual scheduling part for the 
/// normal queue.
impl SchedulerAgent {
    pub fn schedule_work_orders_by_type(&mut self, queue_type: QueueType) -> () {
        let periods = self.scheduler_agent_algorithm.periods.clone();
        for period in periods {
            let work_orders_to_schedule: Vec<_> = {

=======
use crate::models::period::Period;
use crate::models::work_order;

use priority_queue::PriorityQueue;

pub enum QueueType {
    Normal,
    Unloading,
    ShutdownVendor,
    // ... other queue types ...
}

/// This implementation of the SchedulerAgent will do the following. It should take a messgage
/// and then return a scheduler 
impl SchedulerAgent {

    pub fn schedule_work_orders_by_type(&mut self, queue_type: QueueType) -> () {
        let periods = self.scheduler_agent_algorithm.periods.clone();
        let mut inf_wos = WorkOrders::new();
        
        for period in periods {
            let work_orders_to_schedule: Vec<_> = {

>>>>>>> 7c9be542
                let current_queue = match queue_type {
                    QueueType::Normal => &mut self.scheduler_agent_algorithm.priority_queues.normal,
                    QueueType::Unloading => &mut self.scheduler_agent_algorithm.priority_queues.unloading,
                    QueueType::ShutdownVendor => &mut self.scheduler_agent_algorithm.priority_queues.shutdown_vendor,
                    // ... other queue types ...
                };
                
<<<<<<< HEAD
                let mut work_orders_to_schedule = Vec::new();
=======
                for (inf_key, inf_work_order) in inf_wos.inner.iter() {
                    current_queue.push(*inf_key, inf_work_order.order_weight);
                }
                let mut wos = Vec::new();
>>>>>>> 7c9be542
                while !current_queue.is_empty() {
                    let (work_order_key, _weight) = match current_queue.pop() {
                        Some(work_order) => work_order,
                        None => panic!("The scheduler priority queue is empty and this should not happen."),
                    };
<<<<<<< HEAD
                    work_orders_to_schedule.push(work_order_key);
                };
                work_orders_to_schedule
            };

            // There is a problem here. We remove all the work orders, but we only push them back
            // if they are not scheduled. 

            for work_order_key in work_orders_to_schedule {
                let inf_wo_key = self.schedule_work_order(work_order_key, &period, &queue_type);
                match inf_wo_key {
                    Some(inf_wo_key) => {
                        let work_order = self.scheduler_agent_algorithm.backlog.inner.get(&inf_wo_key);
                        match work_order {
                            Some(work_order) => {
                                let current_queue = match queue_type {
                                    QueueType::Normal => &mut self.scheduler_agent_algorithm.priority_queues.normal,
                                    QueueType::Unloading => &mut self.scheduler_agent_algorithm.priority_queues.unloading,
                                    QueueType::ShutdownVendor => &mut self.scheduler_agent_algorithm.priority_queues.shutdown_vendor,
                                    // ... other queue types ...
                                };
                                current_queue.push(inf_wo_key, work_order.order_weight);
                            }
                            None => (),
                        }
                    }
                    None => (),
                }
            }
        }
    }

    /// Okay now we will just recieve period strings from the frontend. What does that mean for the 
    /// backend? It mean that the periods should be initialized in the backend.
    /// 
    /// I will initialize all periods once in the backend and I will recieve the period strings from
    /// the frontend. Where does the work order key come from? What is the problem here? The problem
    /// is that we pass a work order key to the backlog for an entry that does not exist. This means
    /// one of two things. The backlog is initialized wrong, the queues are not disjoint, 
    /// 
    /// The problem is that the backlog shrinks even though nothing is scheduled
    /// 
    /// I should be testing this. I should test
    /// 
    /// Why will this not schedule? I do not understand it 
    /// 
    /// What is going wrong here? I do not understand it. We should make sure to get the
    /// 
    /// Find out why we do not reach the scheduling part of the code.
    /// Okay, now we know that the problem is with the part of the code that constrains capacity
    /// 
    /// I think that the reason may be that I clone the capacity some where
    pub fn schedule_work_order(&mut self, work_order_key: u32, period: &Period, queue_type: &QueueType) -> Option<u32> {
        match queue_type {
            QueueType::Normal => {

                let work_order = self.scheduler_agent_algorithm.backlog.inner.get(&work_order_key).unwrap();

                for (work_center, resource_needed) in work_order.work_load.iter() {
                    let resource_capacity: &mut f64 = self.scheduler_agent_algorithm.manual_resources_capacity.entry((work_center.to_string(), period.clone())).or_insert(0.0);
                    let resource_loading: &mut f64 = self.scheduler_agent_algorithm.manual_resources_loading.entry((work_center.to_string(), period.clone())).or_insert(0.0);

                    if *resource_needed > *resource_capacity - *resource_loading {
                        if work_center == "MTN-ELEC" {
                            // dbg!(period.get_string());
                            // dbg!(*resource_capacity);
                            // dbg!(*resource_loading);
                            // dbg!(*resource_capacity - *resource_loading);
                            // dbg!(resource_needed);
                        }
                        // println!("Work order {} at line {}", work_order, line!());
                        if *resource_needed <= *resource_capacity - *resource_loading {panic!("This should happen")};
                        return Some(work_order_key);
                    }
                    if period.get_end_date() < work_order.order_dates.earliest_allowed_start_date {
                        return Some(work_order_key);
                    }
                }
                panic!("This should happen");
                event!(tracing::Level::INFO , "Work order {} from the normal has been scheduled", work_order_key);
                self.scheduler_agent_algorithm.scheduled_work_orders.insert(work_order_key, OrderPeriod::new(period.clone(), work_order_key));

                for (work_center_period, loading) in self.scheduler_agent_algorithm.manual_resources_loading.iter_mut() {
                    if work_center_period.1 == *period {
                        *loading += work_order.work_load.get(&work_center_period.0).unwrap();
                    }
                }
                None
            }
            QueueType::Unloading => {
                let work_order = self.scheduler_agent_algorithm.backlog.inner.get(&work_order_key).unwrap();

                for (work_center, resource_needed) in work_order.work_load.iter() {
                    let resource_capacity: &mut f64 = self.scheduler_agent_algorithm.manual_resources_capacity.entry((work_center.to_string(), period.clone())).or_insert(0.0);
                    let resource_loading: &mut f64 = self.scheduler_agent_algorithm.manual_resources_loading.entry((work_center.to_string(), period.clone())).or_insert(0.0);
                    
                    match work_order.unloading_point.period.clone() {
                        PeriodNone::Period(unloading_period) => {
                
                            if period.period_string != unloading_period.period_string {
                                return Some(work_order_key);
                            }
                        }
                        PeriodNone::None =>  {
                            panic!{"The unloading point period is None and this should not happen."}
                        }
                    }
                }
                 
                event!(tracing::Level::INFO , "Work order {} has been scheduled with unloading point has been scheduled", work_order_key);

                self.scheduler_agent_algorithm.scheduled_work_orders.insert(work_order_key, OrderPeriod::new(period.clone(), work_order_key));

                for (work_center_period, loading) in self.scheduler_agent_algorithm.manual_resources_loading.iter_mut() {
                    if work_center_period.1 == *period {
                        let work_load_for_work_center = work_order.work_load.get(&work_center_period.0);
                        match work_load_for_work_center {
                            Some(work_load_for_work_center) => {
                                *loading += work_load_for_work_center;
                            }
                            None => (),
                        }
                    }
                }
                None
            }
            QueueType::ShutdownVendor => {None}
        }
    }
}


=======
                    wos.push(work_order_key);
                };
                wos
            };
                // if self.scheduler_agent_algorithm.backlog.inner.get(&work_order_key).unwrap().unloading_point.present {
            for work_order_key in work_orders_to_schedule {
                let inf_wo_key = self.schedule_work_order(work_order_key, &period, &queue_type);
                inf_wos.inner.insert(inf_wo_key, self.scheduler_agent_algorithm.backlog.inner.remove(&inf_wo_key).unwrap());
            }
           
        }
    }

    pub fn schedule_work_order(&mut self, work_order_key: u32, period: &Period, queue_type: &QueueType) -> u32 {
        match queue_type {
            QueueType::Normal => {
                let work_order = self.scheduler_agent_algorithm.backlog.inner.get(&work_order_key).unwrap();
                for (work_center, resource_needed) in work_order.work_load.iter() {
                    let resource_capacity: &mut f64 = self.scheduler_agent_algorithm.manual_resources_capacity.get_mut(&(work_center.to_string(), period.clone())).unwrap();
                    let resource_loading: &mut f64 = self.scheduler_agent_algorithm.manual_resources_loading.get_mut(&(work_center.to_string(), period.clone())).unwrap();
                    
                    if *resource_needed > *resource_capacity - *resource_loading {
                        return work_order_key;
                    }
                    if period.get_end_date() < work_order.order_dates.earliest_allowed_start_date {
                        return work_order_key;
                    }
                }

                self.scheduler_agent_algorithm.scheduled_work_orders.insert(work_order_key, OrderPeriod::new(period.clone(), work_order_key));

                for (work_center_period, loading) in self.scheduler_agent_algorithm.manual_resources_loading.iter_mut() {
                    if work_center_period.1 == *period {
                        *loading += work_order.work_load.get(&work_center_period.0).unwrap();
                    }
                }
                0
            }
            QueueType::Unloading => {0}
            QueueType::ShutdownVendor => {0}
        }
    }
}
>>>>>>> 7c9be542
<|MERGE_RESOLUTION|>--- conflicted
+++ resolved
@@ -1,7 +1,6 @@
 use crate::models::order_period::OrderPeriod;
 use crate::models::scheduling_environment::WorkOrders;
 use crate::agents::scheduler_agent::SchedulerAgent;
-<<<<<<< HEAD
 use crate::models::period::{Period, PeriodNone};
 
 use tracing::{event};
@@ -25,31 +24,6 @@
         for period in periods {
             let work_orders_to_schedule: Vec<_> = {
 
-=======
-use crate::models::period::Period;
-use crate::models::work_order;
-
-use priority_queue::PriorityQueue;
-
-pub enum QueueType {
-    Normal,
-    Unloading,
-    ShutdownVendor,
-    // ... other queue types ...
-}
-
-/// This implementation of the SchedulerAgent will do the following. It should take a messgage
-/// and then return a scheduler 
-impl SchedulerAgent {
-
-    pub fn schedule_work_orders_by_type(&mut self, queue_type: QueueType) -> () {
-        let periods = self.scheduler_agent_algorithm.periods.clone();
-        let mut inf_wos = WorkOrders::new();
-        
-        for period in periods {
-            let work_orders_to_schedule: Vec<_> = {
-
->>>>>>> 7c9be542
                 let current_queue = match queue_type {
                     QueueType::Normal => &mut self.scheduler_agent_algorithm.priority_queues.normal,
                     QueueType::Unloading => &mut self.scheduler_agent_algorithm.priority_queues.unloading,
@@ -57,20 +31,13 @@
                     // ... other queue types ...
                 };
                 
-<<<<<<< HEAD
                 let mut work_orders_to_schedule = Vec::new();
-=======
-                for (inf_key, inf_work_order) in inf_wos.inner.iter() {
-                    current_queue.push(*inf_key, inf_work_order.order_weight);
-                }
-                let mut wos = Vec::new();
->>>>>>> 7c9be542
+
                 while !current_queue.is_empty() {
                     let (work_order_key, _weight) = match current_queue.pop() {
                         Some(work_order) => work_order,
                         None => panic!("The scheduler priority queue is empty and this should not happen."),
                     };
-<<<<<<< HEAD
                     work_orders_to_schedule.push(work_order_key);
                 };
                 work_orders_to_schedule
@@ -198,53 +165,7 @@
                 None
             }
             QueueType::ShutdownVendor => {None}
-        }
-    }
-}
 
-
-=======
-                    wos.push(work_order_key);
-                };
-                wos
-            };
-                // if self.scheduler_agent_algorithm.backlog.inner.get(&work_order_key).unwrap().unloading_point.present {
-            for work_order_key in work_orders_to_schedule {
-                let inf_wo_key = self.schedule_work_order(work_order_key, &period, &queue_type);
-                inf_wos.inner.insert(inf_wo_key, self.scheduler_agent_algorithm.backlog.inner.remove(&inf_wo_key).unwrap());
-            }
-           
         }
     }
 
-    pub fn schedule_work_order(&mut self, work_order_key: u32, period: &Period, queue_type: &QueueType) -> u32 {
-        match queue_type {
-            QueueType::Normal => {
-                let work_order = self.scheduler_agent_algorithm.backlog.inner.get(&work_order_key).unwrap();
-                for (work_center, resource_needed) in work_order.work_load.iter() {
-                    let resource_capacity: &mut f64 = self.scheduler_agent_algorithm.manual_resources_capacity.get_mut(&(work_center.to_string(), period.clone())).unwrap();
-                    let resource_loading: &mut f64 = self.scheduler_agent_algorithm.manual_resources_loading.get_mut(&(work_center.to_string(), period.clone())).unwrap();
-                    
-                    if *resource_needed > *resource_capacity - *resource_loading {
-                        return work_order_key;
-                    }
-                    if period.get_end_date() < work_order.order_dates.earliest_allowed_start_date {
-                        return work_order_key;
-                    }
-                }
-
-                self.scheduler_agent_algorithm.scheduled_work_orders.insert(work_order_key, OrderPeriod::new(period.clone(), work_order_key));
-
-                for (work_center_period, loading) in self.scheduler_agent_algorithm.manual_resources_loading.iter_mut() {
-                    if work_center_period.1 == *period {
-                        *loading += work_order.work_load.get(&work_center_period.0).unwrap();
-                    }
-                }
-                0
-            }
-            QueueType::Unloading => {0}
-            QueueType::ShutdownVendor => {0}
-        }
-    }
-}
->>>>>>> 7c9be542
