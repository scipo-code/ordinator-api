<<<<<<< HEAD
use std::collections::HashSet;
use core::panic;


use crate::agents::scheduler_agent::OptimizedWorkOrder;
=======
use core::panic;

>>>>>>> bdb50348
use crate::agents::scheduler_agent::SchedulerAgent;
use crate::models::period::Period;

use tracing::{event};

#[derive(PartialEq)]
pub enum QueueType {
    Normal,
    UnloadingAndManual,
    ShutdownVendor,
    // ... other queue types ...
}

/// This implementation of the SchedulerAgent will do the following. It should take a messgage
/// and then return a scheduler 
/// 
/// Okay, so the problem is that we never get through to the actual scheduling part for the 
/// normal queue.
impl SchedulerAgent {
    pub fn schedule_work_orders_by_type(&mut self, queue_type: QueueType) -> () {
        let periods = self.scheduler_agent_algorithm.periods.clone();
        for period in periods {
            let work_orders_to_schedule: Vec<_> = {

                let current_queue = match queue_type {
                    QueueType::Normal => &mut self.scheduler_agent_algorithm.priority_queues.normal,
                    QueueType::UnloadingAndManual => &mut self.scheduler_agent_algorithm.priority_queues.unloading,
                    QueueType::ShutdownVendor => &mut self.scheduler_agent_algorithm.priority_queues.shutdown_vendor,
                };
                
                let mut work_orders_to_schedule = Vec::new();

                while !current_queue.is_empty() {
                    let (work_order_key, _weight) = match current_queue.pop() {
                        Some(work_order) => work_order,
                        None => panic!("The scheduler priority queue is empty and this should not happen."),
                    };
                    work_orders_to_schedule.push(work_order_key);
                };
                work_orders_to_schedule
            };

            for work_order_key in work_orders_to_schedule {
                let inf_wo_key = self.schedule_work_order(work_order_key, &period, &queue_type);
                match inf_wo_key {
                    Some(inf_wo_key) => {
                        let work_order = self.scheduler_agent_algorithm.backlog.inner.get(&inf_wo_key);
                        match work_order {
                            Some(work_order) => {
                                let current_queue = match queue_type {
                                    QueueType::Normal => &mut self.scheduler_agent_algorithm.priority_queues.normal,
                                    QueueType::UnloadingAndManual => &mut self.scheduler_agent_algorithm.priority_queues.unloading,
                                    QueueType::ShutdownVendor => &mut self.scheduler_agent_algorithm.priority_queues.shutdown_vendor,
                                };
                                current_queue.push(inf_wo_key, work_order.order_weight);
                            }
                            None => (),
                        }
                    }
                    None => (),
                }
            }
        }
    }

    /// Okay now we will just recieve period strings from the frontend. What does that mean for the 
    /// backend? It mean that the periods should be initialized in the backend.
    /// 
    /// I will initialize all periods once in the backend and I will recieve the period strings from
    /// the frontend. Where does the work order key come from? What is the problem here? The problem
    /// is that we pass a work order key to the backlog for an entry that does not exist. This means
    /// one of two things. The backlog is initialized wrong, the queues are not disjoint, 
    /// 
    /// The problem is that the backlog shrinks even though nothing is scheduled
    /// 
    /// I should be testing this. I should test
    /// 
    /// Why will this not schedule? I do not understand it 
    /// 
    /// What is going wrong here? I do not understand it. We should make sure to get the
    /// 
    /// Find out why we do not reach the scheduling part of the code.
    /// Okay, now we know that the problem is with the part of the code that constrains capacity
    /// 
    /// I think that the reason may be that I clone the capacity some where
    /// 
    /// We need to update the scheduler state based on the values given by the scheduled work orders
    /// from the frontend. What is the best way of doing this? We could reuse the unloading point
    /// queue to handle the scheduled work orders. 
    pub fn schedule_work_order(&mut self, work_order_key: u32, period: &Period, queue_type: &QueueType) -> Option<u32> {
        match queue_type {
            QueueType::Normal => {

                let work_order = self.scheduler_agent_algorithm.backlog.inner.get(&work_order_key).unwrap();

                // The if statements found in here are each constraints that has to be upheld.
                for (work_center, resource_needed) in work_order.work_load.iter() {

                    let resource_capacity: &mut f64 = self.scheduler_agent_algorithm.manual_resources_capacity.entry((work_center.to_string(), period.clone().period_string)).or_insert(0.0);                             
                    let resource_loading: &mut f64 = self.scheduler_agent_algorithm.manual_resources_loading.entry((work_center.to_string(), period.clone().period_string)).or_insert(0.0);

                    if *resource_needed > *resource_capacity - *resource_loading {
                        return Some(work_order_key);
                    }
                    if period.get_end_date() < work_order.order_dates.earliest_allowed_start_date {
                        return Some(work_order_key);
                    }

<<<<<<< HEAD
                    if let Some(optimized_work_order) = self.scheduler_agent_algorithm.optimized_work_orders.inner.get(&work_order_key) {
                        if optimized_work_order.excluded_from_periods.contains(&period) {
                            return Some(work_order_key);
                        } 
                    }
                }



                match self.scheduler_agent_algorithm.optimized_work_orders.inner.get_mut(&work_order_key) {
                    Some(optimized_work_order) => {
                        optimized_work_order.update_scheduled_period(Some(period.clone()));
                    },
                    None => {
                        self.scheduler_agent_algorithm.optimized_work_orders.inner.insert(work_order_key, OptimizedWorkOrder::new(Some(period.clone()), None, HashSet::new()));
                    }
                }

=======
                    if self.scheduler_agent_algorithm.optimized_work_orders.inner.get(&work_order_key).unwrap().excluded_periods.contains(period) {
                        return Some(work_order_key);
                    }
                }

                self.scheduler_agent_algorithm.optimized_work_orders.inner.get_mut(&work_order_key).unwrap().update_scheduled_period(Some(period.clone()));
>>>>>>> bdb50348
                event!(tracing::Level::INFO , "Work order {} from the normal has been scheduled", work_order_key);
                for (work_center_period, loading) in self.scheduler_agent_algorithm.manual_resources_loading.iter_mut() {
                    if work_center_period.1 == *period.period_string {
                        *loading += work_order.work_load.get(&work_center_period.0).unwrap_or(&0.0);
                    }
                }
                None
            }

            QueueType::UnloadingAndManual => {
                match self.is_scheduled(work_order_key) {
                    Some(work_order_key) => self.unschedule_work_order(work_order_key),
                    None => (),
                }

                let work_order = self.scheduler_agent_algorithm.backlog.inner.get(&work_order_key).unwrap();

                for (work_center, resource_needed) in work_order.work_load.iter() {
                    let resource_capacity: &mut f64 = self.scheduler_agent_algorithm.manual_resources_capacity.entry((work_center.to_string(), period.clone().period_string)).or_insert(0.0);
                    let resource_loading: &mut f64 = self.scheduler_agent_algorithm.manual_resources_loading.entry((work_center.to_string(), period.clone().period_string)).or_insert(0.0);
<<<<<<< HEAD
                    match self.scheduler_agent_algorithm.optimized_work_orders.inner.get(&work_order_key) {
                        Some(optimized_work_order) => {
                            match optimized_work_order.locked_in_period.clone() {
=======
                    // TODO Put unloading point in here
                    match self.scheduler_agent_algorithm.optimized_work_orders.inner.get(&work_order_key) {
                        Some(optimized_work_order) => {
                            match optimized_work_order.locked_period.clone() {
>>>>>>> bdb50348
                                Some(locked_period) => {
                                    if period.period_string != locked_period.period_string {
                                        return Some(work_order_key);
                                    }
                                }
                                None => panic!("The locked period should not be None"),
                            }
                        }
                        None => panic!("The optimized work order should not be None"),
                    }
                }
                 
                event!(tracing::Level::INFO , "Work order {} has been scheduled with unloading point", work_order_key);

                self.scheduler_agent_algorithm.optimized_work_orders.inner.get_mut(&work_order_key).unwrap().scheduled_period = Some(period.clone());
                
                
                // OrderPeriod::new(period.clone(), work_order_key));

                for (work_center_period, loading) in self.scheduler_agent_algorithm.manual_resources_loading.iter_mut() {
                    if work_center_period.1 == *period.period_string {
                        let work_load_for_work_center = work_order.work_load.get(&work_center_period.0);
                        match work_load_for_work_center {
                            Some(work_load_for_work_center) => {
                                *loading += work_load_for_work_center;
                            }
                            None => (),
                        }
                    }
                }
                None
            }
            QueueType::ShutdownVendor => {None}
        }
    }
}


// This becomes more simple right? if the key exists you simply change the period. Or else you 
// create a new entry. It should not be needed to create a new entry as we already have, be 
// definition received it from the front end. No that is only if we are in the manual queue. 

// There are more problems here. We now have to make sure that the work order is unscheduled 
// correctly. And then updated correctly.
impl SchedulerAgent {
    
    fn is_scheduled(&self, work_order_key: u32) -> Option<u32> {
        match self.scheduler_agent_algorithm.optimized_work_orders.inner.get(&work_order_key) {
            Some(optimized_work_order) => {
                match optimized_work_order.scheduled_period {
                    Some(_) => return Some(work_order_key),
                    None => return None,
                }
            }
            None => return None,
        }
    }

    fn unschedule_work_order(&mut self, work_order_key: u32) {
        let work_order = self.scheduler_agent_algorithm.backlog.inner.get(&work_order_key).unwrap();
        let period = self.scheduler_agent_algorithm.optimized_work_orders.inner.get(&work_order_key).as_ref().unwrap().scheduled_period.as_ref().unwrap(); 

        for (work_center_period, loading) in self.scheduler_agent_algorithm.manual_resources_loading.iter_mut() {
            if work_center_period.1 == period.period_string {
                let work_load_for_work_center = work_order.work_load.get(&work_center_period.0);
                match work_load_for_work_center {
                    Some(work_load_for_work_center) => {
                        *loading -= work_load_for_work_center;
                    }
                    None => (),
                }
            }
        }
        self.scheduler_agent_algorithm.optimized_work_orders.inner.get_mut(&work_order_key).unwrap().update_scheduled_period(None);
    }
}
<|MERGE_RESOLUTION|>--- conflicted
+++ resolved
@@ -1,17 +1,10 @@
-<<<<<<< HEAD
 use std::collections::HashSet;
 use core::panic;
-
+use tracing::{event};
 
 use crate::agents::scheduler_agent::OptimizedWorkOrder;
-=======
-use core::panic;
-
->>>>>>> bdb50348
 use crate::agents::scheduler_agent::SchedulerAgent;
 use crate::models::period::Period;
-
-use tracing::{event};
 
 #[derive(PartialEq)]
 pub enum QueueType {
@@ -116,7 +109,6 @@
                         return Some(work_order_key);
                     }
 
-<<<<<<< HEAD
                     if let Some(optimized_work_order) = self.scheduler_agent_algorithm.optimized_work_orders.inner.get(&work_order_key) {
                         if optimized_work_order.excluded_from_periods.contains(&period) {
                             return Some(work_order_key);
@@ -134,15 +126,6 @@
                         self.scheduler_agent_algorithm.optimized_work_orders.inner.insert(work_order_key, OptimizedWorkOrder::new(Some(period.clone()), None, HashSet::new()));
                     }
                 }
-
-=======
-                    if self.scheduler_agent_algorithm.optimized_work_orders.inner.get(&work_order_key).unwrap().excluded_periods.contains(period) {
-                        return Some(work_order_key);
-                    }
-                }
-
-                self.scheduler_agent_algorithm.optimized_work_orders.inner.get_mut(&work_order_key).unwrap().update_scheduled_period(Some(period.clone()));
->>>>>>> bdb50348
                 event!(tracing::Level::INFO , "Work order {} from the normal has been scheduled", work_order_key);
                 for (work_center_period, loading) in self.scheduler_agent_algorithm.manual_resources_loading.iter_mut() {
                     if work_center_period.1 == *period.period_string {
@@ -163,16 +146,10 @@
                 for (work_center, resource_needed) in work_order.work_load.iter() {
                     let resource_capacity: &mut f64 = self.scheduler_agent_algorithm.manual_resources_capacity.entry((work_center.to_string(), period.clone().period_string)).or_insert(0.0);
                     let resource_loading: &mut f64 = self.scheduler_agent_algorithm.manual_resources_loading.entry((work_center.to_string(), period.clone().period_string)).or_insert(0.0);
-<<<<<<< HEAD
                     match self.scheduler_agent_algorithm.optimized_work_orders.inner.get(&work_order_key) {
                         Some(optimized_work_order) => {
                             match optimized_work_order.locked_in_period.clone() {
-=======
-                    // TODO Put unloading point in here
-                    match self.scheduler_agent_algorithm.optimized_work_orders.inner.get(&work_order_key) {
-                        Some(optimized_work_order) => {
-                            match optimized_work_order.locked_period.clone() {
->>>>>>> bdb50348
+
                                 Some(locked_period) => {
                                     if period.period_string != locked_period.period_string {
                                         return Some(work_order_key);
