--- conflicted
+++ resolved
@@ -127,7 +127,6 @@
                     },
                     scheduled_start: work_order.order_dates.basic_start_date.to_string(),
                     unloading_point: work_order.unloading_point.clone().string,
-
                     material_date: match work_order.status_codes.material_status {
                         MaterialStatus::Smat => "SMAT".to_string(),
                         MaterialStatus::Nmat => "NMAT".to_string(),
@@ -136,12 +135,7 @@
                         MaterialStatus::Pmat => "PMAT".to_string(),
                         MaterialStatus::Unknown => "Implement control tower".to_string(),
                     },
-
-<<<<<<< HEAD
                     work_order_number: *work_order_number,
-=======
-                    work_order_number: work_order_number.clone(),
->>>>>>> e09b4b1c
                     activity: operation_number.clone().to_string(),
                     work_center: operation.work_center.clone(),
                     work_remaining: operation.work_remaining.to_string(),
@@ -164,6 +158,14 @@
                         .order_dates
                         .latest_allowed_finish_date
                         .to_string(),
+                    earliest_allowed_starting_date: work_order
+                        .order_dates
+                        .earliest_allowed_start_date
+                        .to_string(),
+                    latest_allowed_finish_date: work_order
+                        .order_dates
+                        .latest_allowed_finish_date
+                        .to_string(),
                     order_type: match work_order.order_type.clone() {
                         WorkOrderType::Wdf(_wdf_priority) => "WDF".to_string(),
                         WorkOrderType::Wgn(_wgn_priority) => "WGN".to_string(),
@@ -196,11 +198,7 @@
     for ((work_center, period), value) in hash_map {
         nested_hash_map
             .entry(work_center)
-<<<<<<< HEAD
             .or_default()
-=======
-            .or_insert_with(HashMap::new)
->>>>>>> e09b4b1c
             .insert(period, value);
     }
     nested_hash_map
