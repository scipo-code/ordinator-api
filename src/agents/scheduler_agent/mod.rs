--- conflicted
+++ resolved
@@ -42,10 +42,6 @@
     excluded_from_periods: HashSet<Period>,
 }
 
-<<<<<<< HEAD
-
-=======
->>>>>>> d8c2aaec
 pub struct OptimizedWorkOrders {
     inner: HashMap<u32, OptimizedWorkOrder>,
 }
@@ -83,7 +79,6 @@
 #[rtype(result = "()")]
 struct ScheduleIteration {}
 
-/// I think that the priotity queue should be a struct that is a member of the scheduler agent.
 impl Handler<ScheduleIteration> for SchedulerAgent {
 
     type Result = ResponseActFuture<Self, ()>;
@@ -141,15 +136,12 @@
             SchedulerRequests::Input(msg) => {
                 println!("SchedulerAgentReceived a FrontEnd message");
                 let input_message: InputSchedulerMessage = msg.into();
-               
                 self.update_scheduler_state(input_message);
-
             }
             SchedulerRequests::WorkPlanner(msg) => {
                println!("SchedulerAgentReceived a WorkPlannerMessage message");
             },
             SchedulerRequests::ExecuteIteration => {
-                // TODO - execute one optimization iteration of the scheduler agent
                 self.execute_iteration(ctx);
             }
         }	
@@ -166,7 +158,6 @@
 
 impl SchedulerAgent {
     pub fn execute_iteration(&mut self, ctx: &mut <SchedulerAgent as Actor>::Context) {
-
         println!("I am running a single iteration");  
         ctx.notify(SchedulerRequests::ExecuteIteration)
     }
@@ -236,13 +227,8 @@
                     locked_in_period: locked_in_period.clone(),
                     excluded_from_periods,
             };
-            
             self.scheduler_agent_algorithm.optimized_work_orders.inner.insert(work_order_number, optimized_work_order);
         }
-<<<<<<< HEAD
-=======
-
->>>>>>> d8c2aaec
     }
 }
 
@@ -376,13 +362,8 @@
         scheduling_overview_data
     }
 }
-<<<<<<< HEAD
-
-
-=======
-
-
->>>>>>> d8c2aaec
+
+
 impl OptimizedWorkOrder {
     pub fn new(
         scheduled_period: Option<Period>, 
@@ -393,10 +374,6 @@
             scheduled_period,
             locked_in_period,
             excluded_from_periods,
-<<<<<<< HEAD
-=======
-
->>>>>>> d8c2aaec
         }
     }
 
@@ -405,10 +382,6 @@
             scheduled_period: scheduled_period,
             locked_in_period: self.locked_in_period.clone(),
             excluded_from_periods: self.excluded_from_periods.clone(),
-<<<<<<< HEAD
-=======
-
->>>>>>> d8c2aaec
         }
     }
 
