pub mod scheduler_message;
pub mod scheduler_algorithm;
pub mod display;

use std::collections::HashMap;
use std::collections::HashSet;
use actix::prelude::*; 
use actix::Message;
use priority_queue::PriorityQueue;
use tracing::Level;
use std::hash::Hash;
use tracing::{event};
use tokio::time::{sleep, Duration};

use crate::models::work_order::priority::Priority;
use crate::models::work_order::order_type::WorkOrderType;
use crate::agents::scheduler_agent::scheduler_message::{SetAgentAddrMessage, SchedulerRequests, InputSchedulerMessage};
use crate::models::scheduling_environment::WorkOrders;
use crate::models::period::Period;
use crate::api::websocket_agent::WebSocketAgent;
use crate::agents::scheduler_agent::scheduler_algorithm::QueueType;
use crate::models::work_order::status_codes::MaterialStatus;
use crate::api::websocket_agent::SchedulerFrontendMessage;
use crate::api::websocket_agent::SchedulerFrontendLoadingMessage;

pub struct SchedulerAgent {
    platform: String,
    scheduler_agent_algorithm: SchedulerAgentAlgorithm,
    ws_agent_addr: Option<Addr<WebSocketAgent>>,
}

pub struct SchedulerAgentAlgorithm {
    manual_resources_capacity : HashMap<(String, String), f64>,
    manual_resources_loading: HashMap<(String, String), f64>,
    backlog: WorkOrders,
    priority_queues: PriorityQueues<u32, u32>,
    optimized_work_orders: OptimizedWorkOrders,
    periods: Vec<Period>,
}

pub struct OptimizedWorkOrder {
    scheduled_period: Option<Period>,
    locked_in_period: Option<Period>,
    excluded_from_periods: HashSet<Period>,
}

pub struct OptimizedWorkOrders {
    inner: HashMap<u32, OptimizedWorkOrder>,
}

impl OptimizedWorkOrders {
    pub fn new(inner: HashMap<u32, OptimizedWorkOrder>) -> Self {
        Self {
            inner: inner,
        }
    }
}

impl SchedulerAgent {
    pub fn set_ws_agent_addr(&mut self, ws_agent_addr: Addr<WebSocketAgent>) {
        self.ws_agent_addr = Some(ws_agent_addr);
    }

    // TODO: Here the other Agents Addr messages will also be handled.
}

impl Actor for SchedulerAgent {
    type Context = Context<Self>;

    fn started(&mut self, ctx: &mut Context<Self>) {
        self.populate_priority_queues();
        ctx.notify(ScheduleIteration {})
    }

    fn stopped(&mut self, ctx: &mut Context<Self>) {
        println!("SchedulerAgent is stopped");
    }
}

#[derive(Message)]
#[rtype(result = "()")]
struct ScheduleIteration {}

impl Handler<ScheduleIteration> for SchedulerAgent {

    type Result = ResponseActFuture<Self, ()>;

    fn handle(&mut self, msg: ScheduleIteration, ctx: &mut Self::Context) -> Self::Result {
        event!(tracing::Level::INFO , "A round of scheduling has been triggered");
        self.schedule_work_orders_by_type(QueueType::Normal);
        self.schedule_work_orders_by_type(QueueType::UnloadingAndManual);

        // let display_manual_resources = display::DisplayableManualResource(self.scheduler_agent_algorithm.manual_resources_capacity.clone());
        // let display_scheduled_work_orders = display::DisplayableScheduledWorkOrders(self.scheduler_agent_algorithm.optimized_work_orders.scheduled_work_orders.clone());

        // println!("manual resources {}", display_manual_resources);
        // println!("Scheduled work orders {}", display_scheduled_work_orders);
        let actor_addr = ctx.address().clone();

        let fut = async move {
            sleep(Duration::from_secs(1)).await;
            actor_addr.do_send(ScheduleIteration {});
        };

        ctx.notify(MessageToFrontend {});

        Box::pin(actix::fut::wrap_future::<_, Self>(fut))
    }
}

struct MessageToFrontend {}

impl Message for MessageToFrontend {
    type Result = ();
}

impl Handler<MessageToFrontend> for SchedulerAgent {
    type Result = ();

    fn handle(&mut self, msg: MessageToFrontend, ctx: &mut Self::Context) -> Self::Result {
        let scheduling_overview_data = self.extract_state_to_scheduler_overview().clone();

        let scheduler_frontend_message = SchedulerFrontendMessage {
            frontend_message_type: "frontend_scheduler_overview".to_string(),
            scheduling_overview_data: scheduling_overview_data,
        };

        let nested_loadings = transform_hashmap_to_nested_hashmap(self.scheduler_agent_algorithm.manual_resources_loading.clone());
        
        let scheduler_frontend_loading_message = SchedulerFrontendLoadingMessage {
            frontend_message_type: "frontend_scheduler_loading".to_string(),
            manual_resources_loading: nested_loadings,
        };
        
        match self.ws_agent_addr.as_ref() {
            Some(ws_agent) => {
                ws_agent.do_send(scheduler_frontend_message);
                ws_agent.do_send(scheduler_frontend_loading_message);
            }
            None => {println!("The websocket agent address is not set")}
        }
    }
}

impl Handler<SchedulerRequests> for SchedulerAgent {
    type Result = ();
    fn handle(&mut self, msg: SchedulerRequests, ctx: &mut Self::Context) -> Self::Result {
        match msg {
            SchedulerRequests::Input(msg) => {
                let input_message: InputSchedulerMessage = msg.into();
<<<<<<< HEAD
                event!(
                    target: "SchedulerRequest::Input",
                    tracing::Level::INFO,
                    message = %input_message,
                    "received a message from the frontend"
                );                
=======
>>>>>>> daced2eb
                self.update_scheduler_state(input_message);
            }   
            SchedulerRequests::WorkPlanner(msg) => {
               println!("SchedulerAgentReceived a WorkPlannerMessage message");
            }
        }
    }
}

impl Handler<SetAgentAddrMessage<WebSocketAgent>> for SchedulerAgent {
    type Result = ();

    fn handle(&mut self, msg: SetAgentAddrMessage<WebSocketAgent>, ctx: &mut Self::Context) -> Self::Result {
        self.set_ws_agent_addr(msg.addr);
    }
}

impl SchedulerAgent {
    pub fn new(
        platform: String, 
        scheduler_agent_algorithm: SchedulerAgentAlgorithm,
        ws_agent_addr: Option<Addr<WebSocketAgent>>) 
            -> Self {
  
        Self {
            platform,
            scheduler_agent_algorithm,
            ws_agent_addr,
        }
    }
}

impl SchedulerAgentAlgorithm {
    pub fn new(
        manual_resources_capacity: HashMap<(String, String), f64>, 
        manual_resources_loading: HashMap<(String, String), f64>, 
        backlog: WorkOrders, 
        priority_queues: PriorityQueues<u32, u32>,
        optimized_work_orders: OptimizedWorkOrders,
        periods: Vec<Period>,
    ) -> Self {
        SchedulerAgentAlgorithm {
            manual_resources_capacity,
            manual_resources_loading,
            backlog,
            priority_queues,
            optimized_work_orders,
            periods            
        }
    }
}

/// This implementation will update the current state of the scheduler agent.
/// 
/// I have an issue with how the scheduled work orders should be handled. I think that there are 
/// multiple approaches to solving this problem. The queue idea is good but then I would have to 
/// update the other queues if the work order is present in one of those queues. I could also just 
/// bypass the whole thing. Hmm... I have misunderstood something here. Should I make the solution 
/// scheduled_work_orders are the once that are scheduled. But there is also the question of the 
/// scheduled field in the central data structure. I should find out where that comes from and
/// 
/// So here we update the state of the application, but what about the queues? I after the work 
/// order has been scheduled in the front end we need to update the queues. As well so that the 
/// work order is scheduled through the process. We should add the work order to the unloading point
/// queue but what will happen when the work order is unscheduled again at a later point? This is 
/// much more difficult to reason about. I think that the best approach is 
/// 
/// All of this should be handled in the update scheduler state function. There can be no other way
/// Remember that if this becomes complex we should refactor the code. 
impl SchedulerAgent {
    pub fn update_scheduler_state(&mut self, input_message: InputSchedulerMessage) {
        self.scheduler_agent_algorithm.manual_resources_capacity = input_message.get_manual_resources();

        for work_order_period_mapping in input_message.work_order_period_mappings {
            let work_order_number: u32 = work_order_period_mapping.work_order_number;
            let optimized_work_orders = &self.scheduler_agent_algorithm.optimized_work_orders.inner;

            let locked_in_period = work_order_period_mapping.period_status.locked_in_period;
            let excluded_from_periods =  work_order_period_mapping.period_status.excluded_from_periods;
            
            let scheduled_period = optimized_work_orders.get(&work_order_number)
                .map(|ow| ow.scheduled_period.clone())
                .unwrap_or(locked_in_period.clone());

            match locked_in_period.clone() {
                Some(period) => {
                    event!(target: "frontend input message debugging", Level::INFO, "Locked period: {}", period.period_string.clone());
                }
                None => {
                    event!(target: "frontend input message debugging", Level::INFO, "Locked period: None");
                }
            }

            let optimized_work_order = OptimizedWorkOrder {
                    scheduled_period,
                    locked_in_period: locked_in_period.clone(),
                    excluded_from_periods,
            };

            
            self.scheduler_agent_algorithm.optimized_work_orders.inner.insert(work_order_number, optimized_work_order);
            self.update_priority_queues();
        }
    }



}

impl SchedulerAgent {
    fn populate_priority_queues(&mut self) -> () {
        for (key, work_order) in self.scheduler_agent_algorithm.backlog.inner.iter() {
            if work_order.unloading_point.present  {
                event!(tracing::Level::INFO , "Work order {} has been added to the unloading queue", key);
                self.scheduler_agent_algorithm.priority_queues.unloading.push(*key, work_order.order_weight);
            } else if work_order.revision.shutdown || work_order.vendor {
                event!(tracing::Level::INFO , "Work order {} has been added to the shutdown/vendor queue", key);
                self.scheduler_agent_algorithm.priority_queues.shutdown_vendor.push(*key, work_order.order_weight);
            } else {
                event!(tracing::Level::INFO , "Work order {} has been added to the normal queue", key);
                self.scheduler_agent_algorithm.priority_queues.normal.push(*key, work_order.order_weight);
            }
        }
    }

    /// So the idea here is that we look through all the optimized_work_orders and then we schedule
    /// them according to the queue type. There are two cases that should be covered. 
    /// 
    /// Inclusion
    ///     Here we have to move a work order to the unloading point queue. If the work order is 
    ///     already scheduled we have the logic in place to handle this. 
    ///    
    /// 
    /// Exclusion
    ///     We need to force this invariant on the data type. 
    /// 
    /// I am doing the wrong thing here. We only care about the 
    /// 
    /// The exclusion is simply a variation of the materials, EASD. In the code we should create
    /// something to handle this issue. Exclusion is already handled in the code.
    fn update_priority_queues(&mut self) -> () {
        for (key, work_order) in &self.scheduler_agent_algorithm.optimized_work_orders.inner {
            let work_order_weight = self.scheduler_agent_algorithm.backlog.inner.get(&key).unwrap().order_weight;
            match &work_order.locked_in_period {
                Some(work_order) => {
                    self.scheduler_agent_algorithm.priority_queues.unloading.push(*key, work_order_weight);
                }
                None => {}
            }
        }
    }
}

pub struct PriorityQueues<T, P> 
    where T: Hash + Eq,
          P: Ord
{ 
    unloading: PriorityQueue<T, P>,
    shutdown_vendor: PriorityQueue<T, P>,
    normal: PriorityQueue<T, P>,
    manual_schedule: PriorityQueue<T, P>,
}

impl PriorityQueues<u32, u32> {
    pub fn new() -> Self{
        Self {
            unloading: PriorityQueue::<u32, u32>::new(),
            shutdown_vendor: PriorityQueue::<u32, u32>::new(),
            normal: PriorityQueue::<u32, u32>::new(),
            manual_schedule: PriorityQueue::<u32, u32>::new(),
        }
    }
}

#[derive(Clone)]
#[derive(serde::Serialize, serde::Deserialize)]
pub struct SchedulingOverviewData {
    scheduled_period: String,
    scheduled_start: String,
    unloading_point: String,
    material_date: String,
    work_order_number: u32,
    activity: String,
    work_center: String,
    work_remaining: String,
    number: u32,
    notes_1: String,
    notes_2: String,
    order_description: String,
    object_description: String,
    order_user_status: String,
    order_system_status: String,
    functional_location: String,
    revision: String,
    earliest_start_datetime: String,
    earliest_finish_datetime: String,
    earliest_allowed_starting_date: String,
    latest_allowed_finish_date: String,
    order_type: String,
    priority: String,
}

// Now the problem is that the many work orders may not even get a status, in this approach.
// This is an issue. Now when we get the work_order_number the entry could be non-existent. 
// 
impl SchedulerAgent {
    fn extract_state_to_scheduler_overview(&self) -> Vec<SchedulingOverviewData> {
        let mut scheduling_overview_data: Vec<SchedulingOverviewData> = Vec::new();
        for (work_order_number, work_order) in self.scheduler_agent_algorithm.backlog.inner.iter() {
            for (operation_number, operation) in work_order.operations.clone() {
                let scheduling_overview_data_item = SchedulingOverviewData {
                    scheduled_period: match self.scheduler_agent_algorithm.optimized_work_orders.inner.get(work_order_number) {
                        Some(order_period) => {
                            match order_period.scheduled_period.as_ref() { 
                                Some(scheduled_period) => scheduled_period.period_string.clone(),
                                None => "not scheduled".to_string(),
                            }
                        },
                        None => "not scheduled".to_string(),
                    },
                    scheduled_start: work_order.order_dates.basic_start_date.to_string(),
                    unloading_point: work_order.unloading_point.clone().string, 

                    material_date: match work_order.status_codes.material_status {
                        MaterialStatus::Smat => "SMAT".to_string(),
                        MaterialStatus::Nmat => "NMAT".to_string(),
                        MaterialStatus::Cmat => "CMAT".to_string(),
                        MaterialStatus::Wmat => "WMAT".to_string(),
                        MaterialStatus::Pmat => "PMAT".to_string(),
                        MaterialStatus::Unknown => "Implement control tower".to_string(),
                    },
                    
                    work_order_number: work_order_number.clone(),
                    activity: operation_number.clone().to_string(),
                    work_center: operation.work_center.clone(),
                    work_remaining: operation.work_remaining.to_string(),
                    number: operation.number,
                    notes_1: work_order.order_text.notes_1.clone(),
                    notes_2: work_order.order_text.notes_2.clone().to_string(),
                    order_description: work_order.order_text.order_description.clone(),
                    object_description: work_order.order_text.object_description.clone(),
                    order_user_status: work_order.order_text.order_user_status.clone(),
                    order_system_status: work_order.order_text.order_system_status.clone(),
                    functional_location: work_order.functional_location.clone().string,
                    revision: work_order.revision.clone().string,
                    earliest_start_datetime: operation.earliest_start_datetime.to_string(),
                    earliest_finish_datetime: operation.earliest_finish_datetime.to_string(),
                    earliest_allowed_starting_date: work_order.order_dates.earliest_allowed_start_date.to_string(),
                    latest_allowed_finish_date: work_order.order_dates.latest_allowed_finish_date.to_string(),
                    order_type: match work_order.order_type.clone() {
                        WorkOrderType::WDF(wdf_priority) => "WDF".to_string(),
                        WorkOrderType::WGN(wgn_priority) => "WGN".to_string(),
                        WorkOrderType::WPM(wpm_priority) => "WPM".to_string(),
                        WorkOrderType::Other => "Missing Work Order Type".to_string(),
                    },
                    priority: match work_order.priority.clone() {
                        Priority::IntValue(i) => i.to_string(),
                        Priority::StringValue(s) => s.to_string(),
                    },
                };
                scheduling_overview_data.push(scheduling_overview_data_item);
            }
        }
        scheduling_overview_data
    }
}

impl OptimizedWorkOrder {
    pub fn new(
        scheduled_period: Option<Period>, 
        locked_in_period: Option<Period>, 
        excluded_from_periods: HashSet<Period>) -> Self {
        
        Self {
            scheduled_period,
            locked_in_period,
            excluded_from_periods,
        }
    }

    pub fn with_new_schedule(&mut self, scheduled_period: Option<Period>) -> Self {
        Self {
            scheduled_period: scheduled_period,
            locked_in_period: self.locked_in_period.clone(),
            excluded_from_periods: self.excluded_from_periods.clone(),
        }
    }

    pub fn update_scheduled_period(&mut self, period: Option<Period>) {
        self.scheduled_period = period;
    }
}

/// This function should be reformulated? I think that we should make sure to create in such a way
/// that. We need an inner hashmap for each of the different 
fn transform_hashmap_to_nested_hashmap(hash_map: HashMap<(String, String), f64>) -> HashMap<String, HashMap<String, f64>> {
    let mut nested_hash_map: HashMap<String, HashMap<String, f64>> = HashMap::new();
    
    for ((work_center, period), value) in hash_map {
        nested_hash_map.entry(work_center)
            .or_insert_with(HashMap::new)
            .insert(period, value);
    }
    nested_hash_map
}


#[cfg(test)]
mod tests {

    use super::*;

    #[test]
    fn test_scheduler_agent_initialization() {

    }


}<|MERGE_RESOLUTION|>--- conflicted
+++ resolved
@@ -148,15 +148,13 @@
         match msg {
             SchedulerRequests::Input(msg) => {
                 let input_message: InputSchedulerMessage = msg.into();
-<<<<<<< HEAD
                 event!(
                     target: "SchedulerRequest::Input",
                     tracing::Level::INFO,
                     message = %input_message,
                     "received a message from the frontend"
                 );                
-=======
->>>>>>> daced2eb
+
                 self.update_scheduler_state(input_message);
             }   
             SchedulerRequests::WorkPlanner(msg) => {
