--- conflicted
+++ resolved
@@ -5,13 +5,10 @@
 
 use std::collections::HashMap;
 use actix::prelude::*; 
-<<<<<<< HEAD
 use actix::Message;
 use priority_queue::PriorityQueue;
 use std::hash::Hash;
 use tracing::{info, event};
-=======
->>>>>>> 95f13d9b
 
 use crate::agents::scheduler_agent::scheduler_message::{SetAgentAddrMessage, SchedulerMessages, InputMessage};
 use crate::models::scheduling_environment::WorkOrders;
@@ -49,16 +46,12 @@
     type Context = Context<Self>;
 
     fn started(&mut self, ctx: &mut Context<Self>) {
-<<<<<<< HEAD
         self.populate_priority_queues();
         for _ in 0..self.scheduler_agent_algorithm.priority_queues.normal.len() {
             let work_order = self.scheduler_agent_algorithm.priority_queues.normal.pop();
             info!("SchedulerAgent is populated: {}", work_order.unwrap().0 );
         }
         ctx.notify(ScheduleIteration {})
-=======
-        println!("SchedulerAgent is alive");
->>>>>>> 95f13d9b
     }
 
     fn stopped(&mut self, ctx: &mut Context<Self>) {
@@ -66,7 +59,6 @@
     }
 }
 
-<<<<<<< HEAD
 #[derive(Message)]
 #[rtype(result = "()")]
 struct ScheduleIteration {}
@@ -87,27 +79,13 @@
 
 impl Handler<SchedulerMessages> for SchedulerAgent {
     type Result = ();
-=======
-impl Handler<SchedulerMessages> for SchedulerAgent {
-    type Result = ();
-
->>>>>>> 95f13d9b
     fn handle(&mut self, msg: SchedulerMessages, ctx: &mut Self::Context) -> Self::Result {
         match msg {
             SchedulerMessages::Input(msg) => {
                 println!("SchedulerAgentReceived a FrontEnd message");
                 let input_message: InputMessage = msg.into();
-<<<<<<< HEAD
                
                 self.update_scheduler_state(input_message);
-=======
-                println!("{}", input_message);
-
-                println!("{:?}", self.manual_resources);
-                self.update_scheduler_state(input_message);
-                println!("{:?}", self.manual_resources);
-                println!("{}", self);
->>>>>>> 95f13d9b
 
                 // TODO - modify state of scheduler agent
             }
@@ -141,20 +119,12 @@
 impl SchedulerAgent {
     pub fn new(
         platform: String, 
-<<<<<<< HEAD
         scheduler_agent_algorithm: SchedulerAgentAlgorithm,
-=======
-        manual_resources: HashMap<(String, Period), f64>, 
-        backlog: WorkOrders, 
-        scheduled_work_orders: HashMap<i32, OrderPeriod>, 
-        periods: Vec<Period>,
->>>>>>> 95f13d9b
         ws_agent_addr: Option<Addr<WebSocketAgent>>) 
             -> Self {
   
         Self {
             platform,
-<<<<<<< HEAD
             scheduler_agent_algorithm,
             ws_agent_addr,
         }
@@ -226,19 +196,5 @@
             shutdown_vendor: PriorityQueue::<u32, u32>::new(),
             normal: PriorityQueue::<u32, u32>::new(),
         }
-=======
-            manual_resources,
-            backlog,
-            scheduled_work_orders,
-            periods,
-            ws_agent_addr,
-        }
-    }
-}
-
-impl SchedulerAgent {
-    pub fn update_scheduler_state(&mut self, input_message: InputMessage) {
-        self.manual_resources = input_message.get_manual_resources();
->>>>>>> 95f13d9b
     }
 }