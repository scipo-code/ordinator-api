--- conflicted
+++ resolved
@@ -7,12 +7,9 @@
 use actix::Message;
 use priority_queue::PriorityQueue;
 use std::hash::Hash;
-<<<<<<< HEAD
 use tracing::{event};
 use tokio::time::{sleep, Duration};
-=======
-use tracing::{info, event};
->>>>>>> 7c9be542
+
 
 use crate::models::work_order::priority::Priority;
 use crate::models::work_order::order_type::WorkOrderType;
@@ -22,12 +19,8 @@
 use crate::models::period::Period;
 use crate::api::websocket_agent::WebSocketAgent;
 use crate::agents::scheduler_agent::scheduler_algorithm::QueueType;
-<<<<<<< HEAD
 use crate::models::work_order::status_codes::MaterialStatus;
 use crate::api::websocket_agent::SchedulerFrontendMessage;
-=======
-
->>>>>>> 7c9be542
 
 pub struct SchedulerAgent {
     platform: String,
@@ -58,7 +51,6 @@
 
     fn started(&mut self, ctx: &mut Context<Self>) {
         self.populate_priority_queues();
-<<<<<<< HEAD
         // for _ in 0..self.scheduler_agent_algorithm.priority_queues.normal.len() {
         //     let work_order = self.scheduler_agent_algorithm.priority_queues.normal.pop();
         //     info!("SchedulerAgent normal queue is populated with: {}", work_order.unwrap().0 );
@@ -67,12 +59,7 @@
         //     let work_order = self.scheduler_agent_algorithm.priority_queues.unloading.pop(); // pop here removes the element from the queue
         //     info!("SchedulerAgent unloading queue is populated with: {}", work_order.unwrap().0 );
         // }
-=======
-        for _ in 0..self.scheduler_agent_algorithm.priority_queues.normal.len() {
-            let work_order = self.scheduler_agent_algorithm.priority_queues.normal.pop();
-            info!("SchedulerAgent is populated: {}", work_order.unwrap().0 );
-        }
->>>>>>> 7c9be542
+
         ctx.notify(ScheduleIteration {})
     }
 
@@ -88,7 +75,7 @@
 
 /// I think that the priotity queue should be a struct that is a member of the scheduler agent.
 impl Handler<ScheduleIteration> for SchedulerAgent {
-<<<<<<< HEAD
+
     type Result = ResponseActFuture<Self, ()>;
 
     fn handle(&mut self, msg: ScheduleIteration, ctx: &mut Self::Context) -> Self::Result {
@@ -120,8 +107,7 @@
 struct MessageToFrontend {}
 
 impl Message for MessageToFrontend {
-=======
->>>>>>> 7c9be542
+
     type Result = ();
 }
 
@@ -142,18 +128,6 @@
        
     }
 }
-
-<<<<<<< HEAD
-=======
-    fn handle(&mut self, msg: ScheduleIteration, ctx: &mut Self::Context) -> Self::Result {
-        event!(tracing::Level::INFO , "A round of scheduling has been triggered");
-        self.schedule_work_orders_by_type(QueueType::Normal);
-        self.ws_agent_addr().do_send(SchedulerMessages::WorkPlanner);
-        ctx.notify(ScheduleIteration {})
-    }
-}
->>>>>>> 7c9be542
-
 
 impl Handler<SchedulerMessages> for SchedulerAgent {
     type Result = ();
@@ -232,29 +206,18 @@
 
 impl SchedulerAgent {
     pub fn update_scheduler_state(&mut self, input_message: InputMessage) {
-<<<<<<< HEAD
         dbg!(self.scheduler_agent_algorithm.manual_resources_capacity.clone());
         self.scheduler_agent_algorithm.manual_resources_capacity = input_message.get_manual_resources();
         dbg!(self.scheduler_agent_algorithm.manual_resources_capacity.clone());
     }
 }
 
-=======
-        self.scheduler_agent_algorithm.manual_resources_capacity = input_message.get_manual_resources();
-    }
-
-
-}
-
-
-
->>>>>>> 7c9be542
+
 impl SchedulerAgent {
 
     fn populate_priority_queues(&mut self) -> () {
         for (key, work_order) in self.scheduler_agent_algorithm.backlog.inner.iter() {
             if work_order.unloading_point.present {
-<<<<<<< HEAD
                 event!(tracing::Level::INFO , "Work order {} has been added to the unloading queue", key);
                 self.scheduler_agent_algorithm.priority_queues.unloading.push(*key, work_order.order_weight);
             } else if work_order.revision.shutdown || work_order.vendor {
@@ -262,12 +225,7 @@
                 self.scheduler_agent_algorithm.priority_queues.shutdown_vendor.push(*key, work_order.order_weight);
             } else {
                 event!(tracing::Level::INFO , "Work order {} has been added to the normal queue", key);
-=======
-                self.scheduler_agent_algorithm.priority_queues.unloading.push(*key, work_order.order_weight);
-            } else if work_order.revision.shutdown || work_order.vendor {
-                self.scheduler_agent_algorithm.priority_queues.shutdown_vendor.push(*key, work_order.order_weight);
-            } else {
->>>>>>> 7c9be542
+
                 self.scheduler_agent_algorithm.priority_queues.normal.push(*key, work_order.order_weight);
             }
         }
@@ -293,7 +251,6 @@
             shutdown_vendor: PriorityQueue::<u32, u32>::new(),
             normal: PriorityQueue::<u32, u32>::new(),
         }
-<<<<<<< HEAD
     }
 }
 
@@ -381,7 +338,6 @@
             }
         }
         scheduling_overview_data
-=======
->>>>>>> 7c9be542
+
     }
 }