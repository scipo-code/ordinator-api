--- conflicted
+++ resolved
@@ -7,10 +7,7 @@
 
 #[derive(Serialize, Deserialize)]
 #[serde(tag = "scheduler_message_type")]
-<<<<<<< HEAD
 #[derive(Debug)]
-=======
->>>>>>> d8c2aaec
 pub enum SchedulerRequests {
     Input(FrontendInputSchedulerMessage),
     WorkPlanner(WorkPlannerMessage),
@@ -55,7 +52,6 @@
 }
 
 #[derive(Serialize, Deserialize)]
-<<<<<<< HEAD
 #[derive(Debug)]
 struct TimePeriod {
     period_string: String,
@@ -63,8 +59,6 @@
 
 #[derive(Serialize, Deserialize)]
 #[derive(Debug)]
-=======
->>>>>>> d8c2aaec
 pub struct FrontendInputSchedulerMessage {
     name: String,
     platform: String,
@@ -74,26 +68,18 @@
 }
 
 #[derive(Serialize, Deserialize)]
-<<<<<<< HEAD
 #[derive(Debug)]
-=======
->>>>>>> d8c2aaec
 pub struct WorkOrderPeriodMapping {
     pub work_order_number: u32,
     pub period_status: WorkOrderStatusInPeriod,
 }
 
 #[derive(Serialize, Deserialize)]
-<<<<<<< HEAD
 #[derive(Debug)]
 pub struct WorkOrderStatusInPeriod {
     #[serde(deserialize_with = "deserialize_period_option")]
     pub locked_in_period: Option<Period>,
     #[serde(deserialize_with = "deserialize_period_set")]
-=======
-pub struct WorkOrderStatusInPeriod {
-    pub locked_in_period: Option<Period>,
->>>>>>> d8c2aaec
     pub excluded_from_periods: HashSet<Period>,
 }
 
@@ -135,19 +121,9 @@
     fn from(raw: FrontendInputSchedulerMessage) -> Self {
         let mut manual_resources_map: HashMap<(String, String), f64> = HashMap::new();
         for res in raw.manual_resources {
-<<<<<<< HEAD
             manual_resources_map.insert((res.resource, res.period.period_string), res.capacity);   
         }
         println!("{:?}", manual_resources_map);
-    
-
-
-=======
-            manual_resources_map.insert((res.resource, res.period), res.capacity);   
-        }
-        println!("{:?}", manual_resources_map);
-    
->>>>>>> d8c2aaec
         InputSchedulerMessage {
             name: raw.name,
             platform: raw.platform,
