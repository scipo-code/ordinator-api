--- conflicted
+++ resolved
@@ -124,12 +124,7 @@
             manual_resources_map.insert((res.resource, res.period.period_string), res.capacity);   
         }
         println!("{:?}", manual_resources_map);
-<<<<<<< HEAD
-    
 
-
-=======
->>>>>>> 75341538
         InputSchedulerMessage {
             name: raw.name,
             platform: raw.platform,
