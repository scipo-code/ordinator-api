use actix::prelude::*;
<<<<<<< HEAD
use actix::Message;
use serde::{de::Error, Deserialize, Deserializer, Serialize};
=======
use serde::{Serialize, Deserialize, Deserializer, de::Error};
use core::panic;
>>>>>>> e09b4b1c
use std::collections::{HashMap, HashSet};
use std::fmt::{self, Display};
use tokio::time::{sleep, Duration};
<<<<<<< HEAD
use tracing::{event, info, span, Level};
=======
use tracing::{Level, event, span, info};
>>>>>>> e09b4b1c

use crate::agents::scheduler_agent::scheduler_algorithm::QueueType;
use crate::agents::scheduler_agent::transform_hashmap_to_nested_hashmap;
use crate::agents::scheduler_agent::SchedulerAgent;
use crate::api::websocket_agent::SchedulerFrontendLoadingMessage;
use crate::api::websocket_agent::SchedulerFrontendMessage;
use crate::api::websocket_agent::WebSocketAgent;
use crate::models::time_environment::period::Period;

#[derive(Serialize, Deserialize)]
#[serde(tag = "scheduler_message_type")]
#[derive(Debug)]
pub enum SchedulerRequests {
    Input(FrontendInputSchedulerMessage),
    WorkPlanner(WorkPlannerMessage),
}

#[derive(Serialize, Deserialize, Debug)]
pub struct InputSchedulerMessage {
    pub name: String,
    pub platform: String,
    pub work_order_period_mappings: Vec<WorkOrderPeriodMapping>, // For each work order only one of these can be true
    pub manual_resources: HashMap<(String, String), f64>,
    pub period_lock: HashMap<String, bool>,
}

impl InputSchedulerMessage {
    pub fn get_manual_resources(&self) -> HashMap<(String, String), f64> {
        self.manual_resources.clone()
    }
}

#[derive(Message)]
#[rtype(result = "()")]
pub struct SetAgentAddrMessage<T: actix::Actor> {
    pub addr: Addr<T>,
}

#[allow(dead_code)]
#[derive(Serialize, Deserialize, Debug)]
pub struct WorkPlannerMessage {
    pub cannot_schedule: Vec<u32>,
    under_loaded_work_centers: Vec<String>,
}

#[derive(Serialize, Deserialize, Debug)]
pub struct ManualResource {
    pub resource: String,
    pub period: TimePeriod,
    pub capacity: f64,
}

#[derive(Serialize, Deserialize, Debug)]
pub struct TimePeriod {
    pub period_string: String,
}

#[derive(Serialize, Deserialize, Debug)]
pub struct FrontendInputSchedulerMessage {
    pub name: String,
    pub platform: String,
    pub work_order_period_mappings: Vec<WorkOrderPeriodMapping>,
    pub manual_resources: Vec<ManualResource>,
    pub period_lock: HashMap<String, bool>,
}

#[derive(Serialize, Deserialize, Debug, Clone)]
pub struct WorkOrderPeriodMapping {
    pub work_order_number: u32,
    pub period_status: WorkOrderStatusInPeriod,
}

impl WorkOrderPeriodMapping {
    #[cfg(test)]
    pub fn new_test() -> Self {
        WorkOrderPeriodMapping {
            work_order_number: 2200002020,
            period_status: WorkOrderStatusInPeriod::new_test(),
        }
    }
}

#[derive(Serialize, Deserialize, Debug, Clone)]
pub struct WorkOrderStatusInPeriod {
    #[serde(deserialize_with = "deserialize_period_option")]
    pub locked_in_period: Option<Period>,
    #[serde(deserialize_with = "deserialize_period_set")]
    pub excluded_from_periods: HashSet<Period>,
}

impl WorkOrderStatusInPeriod {
    #[cfg(test)]
    pub fn new_test() -> Self {
<<<<<<< HEAD
        use chrono::{TimeZone, Utc};

=======
        use chrono::{Utc,TimeZone};
        
>>>>>>> e09b4b1c
        let start_date = Utc.with_ymd_and_hms(2023, 11, 20, 7, 0, 0).unwrap();
        let end_date = start_date + chrono::Duration::days(13);
        let period = Period::new(1, start_date, end_date);

        WorkOrderStatusInPeriod {
            locked_in_period: Some(period),
            excluded_from_periods: HashSet::new(),
        }
    }
}

struct SchedulerResources<'a>(&'a HashMap<(String, String), f64>);

impl Display for SchedulerResources<'_> {
    fn fmt(&self, f: &mut fmt::Formatter) -> fmt::Result {
        write!(f, "--------------------------")?;
        for ((resource, period), capacity) in self.0 {
            writeln!(
                f,
                "Resource: {}\nPeriod: {}\nCapacity: {}",
                resource, period, capacity
            )?;
        }
        write!(f, "--------------------------")
    }
}

impl Message for SchedulerRequests {
    type Result = ();
}

impl Display for InputSchedulerMessage {
    fn fmt(&self, f: &mut fmt::Formatter) -> fmt::Result {
        let manual_resources_pretty = SchedulerResources(&self.manual_resources);
        write!(
            f,
            "Name: {}, 
            \nPlatform: {}, 
            \nSchedule Work Order: {:?}, 
            \nManual Resource: {},
            \nPeriod Lock: {:?}",
            self.name,
            self.platform,
            self.work_order_period_mappings,
            manual_resources_pretty,
            self.period_lock
        )
    }
}

impl From<FrontendInputSchedulerMessage> for InputSchedulerMessage {
    fn from(raw: FrontendInputSchedulerMessage) -> Self {
        let mut manual_resources_map: HashMap<(String, String), f64> = HashMap::new();
        for res in raw.manual_resources {
            manual_resources_map.insert((res.resource, res.period.period_string), res.capacity);
        }
        println!("{:?}", manual_resources_map);

        InputSchedulerMessage {
            name: raw.name,
            platform: raw.platform,
            work_order_period_mappings: raw.work_order_period_mappings,
            manual_resources: manual_resources_map,
            period_lock: raw.period_lock,
        }
    }
}

impl Display for FrontendInputSchedulerMessage {
    fn fmt(&self, f: &mut fmt::Formatter) -> fmt::Result {
        write!(
            f,
            "Name: {}, 
            \nPlatform: {}, 
            \nWorkorder period mappings: {}, 
            \nManual Resource: {},
            \nPeriod Lock: {:?}",
            self.name,
            self.platform,
            self.work_order_period_mappings.len(),
            self.manual_resources.len(),
            self.period_lock
        )
    }
}

#[derive(Message)]
#[rtype(result = "()")]
pub struct ScheduleIteration {}

impl Handler<ScheduleIteration> for SchedulerAgent {
    type Result = ResponseActFuture<Self, ()>;

    fn handle(&mut self, _msg: ScheduleIteration, ctx: &mut Self::Context) -> Self::Result {
        // event!(tracing::Level::INFO , "schedule_iteration_message");
        dbg!("test");
        let previous_objective = self.scheduler_agent_algorithm.get_objective_value();
        dbg!("test");
        self.scheduler_agent_algorithm.schedule_forced_work_orders();
        dbg!("test");
<<<<<<< HEAD

        self.scheduler_agent_algorithm
            .schedule_normal_work_orders(QueueType::Normal);
        dbg!("test");

=======
        
        self.scheduler_agent_algorithm.schedule_normal_work_orders(QueueType::Normal);
        dbg!("test");
        
>>>>>>> e09b4b1c
        self.scheduler_agent_algorithm.calculate_objective();
        dbg!("test");

        let current_objective_value = self.scheduler_agent_algorithm.get_objective_value();

        if current_objective_value < previous_objective {
            info!(target: "SchedulerAgent", "The objective value has improved from {} to {}", previous_objective, current_objective_value);
            info!(scheduler_agent_objective = current_objective_value);
<<<<<<< HEAD
=======

>>>>>>> e09b4b1c
        }

        // self.scheduler_agent_algorithm.schedule_work_orders_by_type(QueueType::UnloadingAndManual);

        let actor_addr = ctx.address().clone();

        let fut = async move {
            sleep(Duration::from_secs(1)).await;
            actor_addr.do_send(ScheduleIteration {});
        };

        if self.scheduler_agent_algorithm.changed() {
            event!(
                Level::TRACE,
                message = "change occured in optimized work orders"
            );
            ctx.notify(MessageToFrontend {});
            self.scheduler_agent_algorithm.set_changed(false);
        }

        Box::pin(actix::fut::wrap_future::<_, Self>(fut))
    }
}

struct MessageToFrontend {}

impl Message for MessageToFrontend {
    type Result = ();
}

impl Handler<MessageToFrontend> for SchedulerAgent {
    type Result = ();
    // event!(tracing::Level::TRACE, )
    fn handle(&mut self, _msg: MessageToFrontend, _ctx: &mut Self::Context) -> Self::Result {
        let span = span!(
            tracing::Level::TRACE,
            "preparing scheduler message for the frontend",
            self.platform
        );
        let _enter = span.enter();
        let scheduling_overview_data = self.extract_state_to_scheduler_overview().clone();

        let scheduler_frontend_message = SchedulerFrontendMessage {
            frontend_message_type: "frontend_scheduler_overview".to_string(),
            scheduling_overview_data,
        };
<<<<<<< HEAD
        event!(
            tracing::Level::TRACE,
            "scheduler_frontend_message: {:?}",
            scheduler_frontend_message.scheduling_overview_data.len()
        );
        let nested_loadings = transform_hashmap_to_nested_hashmap(
            self.scheduler_agent_algorithm
                .get_manual_resources_loadings()
                .clone(),
        );

=======
        event!(tracing::Level::TRACE, "scheduler_frontend_message: {:?}", scheduler_frontend_message.scheduling_overview_data.len());
        let nested_loadings = transform_hashmap_to_nested_hashmap(self.scheduler_agent_algorithm.get_manual_resources_loadings().clone());
        
>>>>>>> e09b4b1c
        let scheduler_frontend_loading_message = SchedulerFrontendLoadingMessage {
            frontend_message_type: "frontend_scheduler_loading".to_string(),
            manual_resources_loading: nested_loadings,
        };

        match self.ws_agent_addr.as_ref() {
            Some(ws_agent) => {
                ws_agent.do_send(scheduler_frontend_message);
                ws_agent.do_send(scheduler_frontend_loading_message);
            }
            None => {
                event!(
                    tracing::Level::INFO,
                    "No WebSocketAgentAddr set yet, so no message sent to frontend"
                )
            }
        }
    }
}

impl Handler<SchedulerRequests> for SchedulerAgent {
    type Result = ();

    fn handle(&mut self, msg: SchedulerRequests, _ctx: &mut Self::Context) -> Self::Result {
        match msg {
            SchedulerRequests::Input(msg) => {
                let input_message: InputSchedulerMessage = msg.into();
                event!(
                    target: "SchedulerRequest::Input",
                    tracing::Level::INFO,
                    message = %input_message,
                    "received a message from the frontend"
                );
                self.scheduler_agent_algorithm.log_optimized_work_orders();
                self.scheduler_agent_algorithm
                    .update_scheduler_algorithm_state(input_message);
                self.scheduler_agent_algorithm.log_optimized_work_orders();

                if self
                    .scheduler_agent_algorithm
                    .get_optimized_work_order(&2100023393)
                    .is_some()
                {
                    event!(
                        tracing::Level::INFO,
                        "2100023393 is in the optimized work orders"
                    );
                } else {
                    event!(
                        tracing::Level::INFO,
                        "2100023393 is not in the optimized work orders"
                    );
                }
            }
            SchedulerRequests::WorkPlanner(msg) => {
                println!(
                    "SchedulerAgentReceived a WorkPlannerMessage message: {:?}",
                    msg
                );
            }
        }
    }
}

impl Handler<SetAgentAddrMessage<WebSocketAgent>> for SchedulerAgent {
    type Result = ();

    fn handle(
        &mut self,
        msg: SetAgentAddrMessage<WebSocketAgent>,
        _ctx: &mut Self::Context,
    ) -> Self::Result {
        self.set_ws_agent_addr(msg.addr);
    }
}

fn deserialize_period_option<'de, D>(deserializer: D) -> Result<Option<Period>, D::Error>
where
    D: Deserializer<'de>,
{
    let option = Option::<TimePeriod>::deserialize(deserializer)?;
    match option {
        Some(time_period_map) => Period::new_from_string(&time_period_map.period_string)
            .map(Some)
            .map_err(Error::custom),
        None => Ok(None),
    }
}

fn deserialize_period_set<'de, D>(deserializer: D) -> Result<HashSet<Period>, D::Error>
where
    D: Deserializer<'de>,
{
    let vec = Vec::<TimePeriod>::deserialize(deserializer)?;
    let mut set = HashSet::new();
    for time_period_map in vec {
        let period =
            Period::new_from_string(&time_period_map.period_string).map_err(Error::custom)?;
        set.insert(period);
    }
    Ok(set)
}

#[cfg(test)]
mod tests {
    use super::*;
<<<<<<< HEAD

    use chrono::{TimeZone, Utc};

=======
    
    use chrono::{Utc, TimeZone};
    
    use crate::{agents::scheduler_agent::scheduler_algorithm::{SchedulerAgentAlgorithm, PriorityQueues, OptimizedWorkOrders, OptimizedWorkOrder}, models::{WorkOrders, work_order::{priority::Priority, order_type::{WorkOrderType, WDFPriority}, status_codes::StatusCodes, order_dates::OrderDates, revision::Revision, unloading_point::UnloadingPoint, functional_location::FunctionalLocation, order_text::OrderText}}};
>>>>>>> e09b4b1c
    use crate::models::work_order::WorkOrder;
    use crate::{
        agents::scheduler_agent::scheduler_algorithm::{
            OptimizedWorkOrder, OptimizedWorkOrders, PriorityQueues, SchedulerAgentAlgorithm,
        },
        models::{
            work_order::{
                functional_location::FunctionalLocation,
                order_dates::OrderDates,
                order_text::OrderText,
                order_type::{WDFPriority, WorkOrderType},
                priority::Priority,
                revision::Revision,
                status_codes::StatusCodes,
                unloading_point::UnloadingPoint,
            },
            WorkOrders,
        },
    };

    #[test]
    fn test_update_scheduler_state() {
        let start_date = Utc.with_ymd_and_hms(2023, 11, 20, 7, 0, 0).unwrap();
        let end_date = start_date + chrono::Duration::days(13);

        let work_order_period_mappings = vec![WorkOrderPeriodMapping {
            work_order_number: 2200002020,
            period_status: WorkOrderStatusInPeriod {
                locked_in_period: Some(Period::new(1, start_date, end_date)),
                excluded_from_periods: HashSet::new(),
            },
        }];

        let mut work_orders = WorkOrders::new();

        let work_order = WorkOrder::new(
            2200002020,
            false,
            1000,
            Priority::new_int(1),
            100.0,
            HashMap::new(),
            HashMap::new(),
            vec![],
            vec![],
            vec![],
            WorkOrderType::Wdf(WDFPriority::new(1)),
            crate::models::work_order::system_condition::SystemCondition::Unknown,
            StatusCodes::new_default(),
            OrderDates::new_test(),
            Revision::new_default(),
            UnloadingPoint::new_default(),
            FunctionalLocation::new_default(),
            OrderText::new_default(),
            false,
        );

        work_orders.insert(work_order);

        let input_message = InputSchedulerMessage {
            name: "test".to_string(),
            platform: "test".to_string(),
            work_order_period_mappings,
            manual_resources: HashMap::new(),
            period_lock: HashMap::new(),
        };

        let mut scheduler_agent_algorithm = SchedulerAgentAlgorithm::new(
            0.0,
            HashMap::new(),
            HashMap::new(),
            work_orders,
            PriorityQueues::new(),
            OptimizedWorkOrders::new(HashMap::new()),
            vec![],
            true,
        );

        scheduler_agent_algorithm.update_scheduler_algorithm_state(input_message);

        assert_eq!(
            scheduler_agent_algorithm
                .get_optimized_work_orders()
                .get(&2200002020)
                .as_ref()
                .unwrap()
                .locked_in_period
                .as_ref()
                .unwrap()
                .get_string(),
            "2023-W47-48"
        );
    }

    #[test]
    fn test_input_scheduler_message_from() {
        let work_order_period_mapping = WorkOrderPeriodMapping {
            work_order_number: 2100023841,
            period_status: WorkOrderStatusInPeriod {
                locked_in_period: Some(Period::new_from_string("2023-W49-50").unwrap()),
                excluded_from_periods: HashSet::new(),
            },
        };
        // let input_scheduler_message: = work_order_period_mapping.into();

        let frontend_input_scheduler_message = FrontendInputSchedulerMessage {
            name: "test".to_string(),
            platform: "test".to_string(),
            work_order_period_mappings: vec![work_order_period_mapping],
            manual_resources: vec![],
            period_lock: HashMap::new(),
        };

        let input_scheduler_message: InputSchedulerMessage =
            frontend_input_scheduler_message.into();

<<<<<<< HEAD
        assert_eq!(
            input_scheduler_message.work_order_period_mappings[0].work_order_number,
            2100023841
        );
        assert_eq!(
            input_scheduler_message.work_order_period_mappings[0]
                .period_status
                .locked_in_period,
            Some(Period::new_from_string("2023-W49-50").unwrap())
        );

=======
        assert_eq!(input_scheduler_message.work_order_period_mappings[0].work_order_number, 2100023841);
        assert_eq!(input_scheduler_message.work_order_period_mappings[0].period_status.locked_in_period, Some(Period::new_from_string("2023-W49-50").unwrap()));
    
>>>>>>> e09b4b1c
        let mut work_load = HashMap::new();

        work_load.insert("VEN_MECH".to_string(), 16.0);

        let work_order = WorkOrder::new(
            2100023841,
            false,
            1000,
            Priority::new_int(1),
            100.0,
            HashMap::new(),
            work_load,
            vec![],
            vec![],
            vec![],
            WorkOrderType::Wdf(WDFPriority::new(1)),
            crate::models::work_order::system_condition::SystemCondition::Unknown,
            StatusCodes::new_default(),
            OrderDates::new_test(),
            Revision::new_default(),
            UnloadingPoint::new_default(),
            FunctionalLocation::new_default(),
            OrderText::new_default(),
            false,
        );

        let mut work_orders = WorkOrders::new();

        work_orders.inner.insert(2100023841, work_order);

        let mut scheduler_agent_algorithm = SchedulerAgentAlgorithm::new(
            0.0,
            HashMap::new(),
            HashMap::new(),
            work_orders,
            PriorityQueues::new(),
            OptimizedWorkOrders::new(HashMap::new()),
            vec![],
            true,
        );

        scheduler_agent_algorithm.update_scheduler_algorithm_state(input_scheduler_message);

        assert_eq!(
            scheduler_agent_algorithm
                .get_optimized_work_order(&2100023841)
                .unwrap()
                .locked_in_period,
            Some(Period::new_from_string("2023-W49-50").unwrap())
        );
        assert_eq!(
            scheduler_agent_algorithm
                .get_optimized_work_order(&2100023841)
                .unwrap()
                .scheduled_period,
            None
        );
        // assert_eq!(scheduler_agent_algorithm.get_or_initialize_manual_resources_loading("VEN_MECH".to_string(), "2023-W49-50".to_string()), 16.0);
    }

<<<<<<< HEAD
    #[test]
    fn test_calculate_objective_value() {
=======

    #[test]
    fn test_calculate_objective_value() {


        

>>>>>>> e09b4b1c
        let mut work_order = WorkOrder::new(
            2100023841,
            false,
            1000,
            Priority::new_int(1),
            100.0,
            HashMap::new(),
            HashMap::new(),
            vec![],
            vec![],
            vec![],
<<<<<<< HEAD
            WorkOrderType::Wdf(WDFPriority::new(1)),
=======
            WorkOrderType::WDF(WDFPriority::new(1)),
>>>>>>> e09b4b1c
            crate::models::work_order::system_condition::SystemCondition::Unknown,
            StatusCodes::new_default(),
            OrderDates::new_test(),
            Revision::new_default(),
            UnloadingPoint::new_default(),
            FunctionalLocation::new_default(),
            OrderText::new_default(),
            false,
        );

<<<<<<< HEAD
        work_order.order_dates.latest_allowed_finish_period =
            Period::new_from_string("2023-W47-48").unwrap();
=======
        work_order.order_dates.latest_allowed_finish_period = Period::new_from_string("2023-W47-48").unwrap();
>>>>>>> e09b4b1c

        let mut work_orders = WorkOrders::new();

        work_orders.inner.insert(2100023841, work_order);

        let mut optimized_work_orders = OptimizedWorkOrders::new(HashMap::new());

        let optimized_work_order = OptimizedWorkOrder::new(
            Some(Period::new_from_string("2023-W49-50").unwrap()),
            Some(Period::new_from_string("2023-W49-50").unwrap()),
            HashSet::new(),
        );

        optimized_work_orders.insert_optimized_work_order(2100023841, optimized_work_order);

        let mut scheduler_agent_algorithm = SchedulerAgentAlgorithm::new(
            0.0,
<<<<<<< HEAD
            HashMap::new(),
            HashMap::new(),
            work_orders,
            PriorityQueues::new(),
            optimized_work_orders,
            vec![],
            true,
=======
            HashMap::new(), 
            HashMap::new(), 
            work_orders, 
            PriorityQueues::new(), 
            optimized_work_orders,
            vec![],
            true
>>>>>>> e09b4b1c
        );

        scheduler_agent_algorithm.calculate_objective();
        assert_eq!(scheduler_agent_algorithm.get_objective_value(), 2000.0);
    }

    impl InputSchedulerMessage {
        pub fn new_test() -> Self {
            // I am having so much fun with this

            let work_order_period_mapping = WorkOrderPeriodMapping::new_test();

            let mut manual_resources = HashMap::new();

            let start_date = Utc.with_ymd_and_hms(2023, 11, 20, 7, 0, 0).unwrap();
            let end_date = start_date + chrono::Duration::days(13);
            let period = Period::new(1, start_date, end_date);

            manual_resources.insert(
                ("MTN_MECH".to_string(), period.period_string.clone()),
                300.0,
            );
            manual_resources.insert(
                ("MTN_ELEC".to_string(), period.period_string.clone()),
                300.0,
            );
            manual_resources.insert(
                ("PRODTECH".to_string(), period.period_string.clone()),
                300.0,
            );

            Self {
                name: "test".to_string(),
                platform: "test".to_string(),
                work_order_period_mappings: vec![work_order_period_mapping],
                manual_resources,
                period_lock: HashMap::new(),
            }
        }
    }
}
<|MERGE_RESOLUTION|>--- conflicted
+++ resolved
@@ -1,19 +1,10 @@
 use actix::prelude::*;
-<<<<<<< HEAD
-use actix::Message;
+use chrono::{TimeZone, Utc};
 use serde::{de::Error, Deserialize, Deserializer, Serialize};
-=======
-use serde::{Serialize, Deserialize, Deserializer, de::Error};
-use core::panic;
->>>>>>> e09b4b1c
 use std::collections::{HashMap, HashSet};
 use std::fmt::{self, Display};
 use tokio::time::{sleep, Duration};
-<<<<<<< HEAD
-use tracing::{event, info, span, Level};
-=======
-use tracing::{Level, event, span, info};
->>>>>>> e09b4b1c
+use tracing::{event, span, Level};
 
 use crate::agents::scheduler_agent::scheduler_algorithm::QueueType;
 use crate::agents::scheduler_agent::transform_hashmap_to_nested_hashmap;
@@ -107,13 +98,6 @@
 impl WorkOrderStatusInPeriod {
     #[cfg(test)]
     pub fn new_test() -> Self {
-<<<<<<< HEAD
-        use chrono::{TimeZone, Utc};
-
-=======
-        use chrono::{Utc,TimeZone};
-        
->>>>>>> e09b4b1c
         let start_date = Utc.with_ymd_and_hms(2023, 11, 20, 7, 0, 0).unwrap();
         let end_date = start_date + chrono::Duration::days(13);
         let period = Period::new(1, start_date, end_date);
@@ -209,37 +193,10 @@
 
     fn handle(&mut self, _msg: ScheduleIteration, ctx: &mut Self::Context) -> Self::Result {
         // event!(tracing::Level::INFO , "schedule_iteration_message");
-        dbg!("test");
-        let previous_objective = self.scheduler_agent_algorithm.get_objective_value();
-        dbg!("test");
-        self.scheduler_agent_algorithm.schedule_forced_work_orders();
-        dbg!("test");
-<<<<<<< HEAD
 
         self.scheduler_agent_algorithm
             .schedule_normal_work_orders(QueueType::Normal);
-        dbg!("test");
-
-=======
-        
-        self.scheduler_agent_algorithm.schedule_normal_work_orders(QueueType::Normal);
-        dbg!("test");
-        
->>>>>>> e09b4b1c
-        self.scheduler_agent_algorithm.calculate_objective();
-        dbg!("test");
-
-        let current_objective_value = self.scheduler_agent_algorithm.get_objective_value();
-
-        if current_objective_value < previous_objective {
-            info!(target: "SchedulerAgent", "The objective value has improved from {} to {}", previous_objective, current_objective_value);
-            info!(scheduler_agent_objective = current_objective_value);
-<<<<<<< HEAD
-=======
-
->>>>>>> e09b4b1c
-        }
-
+        self.scheduler_agent_algorithm.schedule_forced_work_orders();
         // self.scheduler_agent_algorithm.schedule_work_orders_by_type(QueueType::UnloadingAndManual);
 
         let actor_addr = ctx.address().clone();
@@ -284,11 +241,10 @@
             frontend_message_type: "frontend_scheduler_overview".to_string(),
             scheduling_overview_data,
         };
-<<<<<<< HEAD
         event!(
             tracing::Level::TRACE,
             "scheduler_frontend_message: {:?}",
-            scheduler_frontend_message.scheduling_overview_data.len()
+            scheduler_frontend_message
         );
         let nested_loadings = transform_hashmap_to_nested_hashmap(
             self.scheduler_agent_algorithm
@@ -296,11 +252,6 @@
                 .clone(),
         );
 
-=======
-        event!(tracing::Level::TRACE, "scheduler_frontend_message: {:?}", scheduler_frontend_message.scheduling_overview_data.len());
-        let nested_loadings = transform_hashmap_to_nested_hashmap(self.scheduler_agent_algorithm.get_manual_resources_loadings().clone());
-        
->>>>>>> e09b4b1c
         let scheduler_frontend_loading_message = SchedulerFrontendLoadingMessage {
             frontend_message_type: "frontend_scheduler_loading".to_string(),
             manual_resources_loading: nested_loadings,
@@ -407,16 +358,9 @@
 #[cfg(test)]
 mod tests {
     use super::*;
-<<<<<<< HEAD
 
     use chrono::{TimeZone, Utc};
 
-=======
-    
-    use chrono::{Utc, TimeZone};
-    
-    use crate::{agents::scheduler_agent::scheduler_algorithm::{SchedulerAgentAlgorithm, PriorityQueues, OptimizedWorkOrders, OptimizedWorkOrder}, models::{WorkOrders, work_order::{priority::Priority, order_type::{WorkOrderType, WDFPriority}, status_codes::StatusCodes, order_dates::OrderDates, revision::Revision, unloading_point::UnloadingPoint, functional_location::FunctionalLocation, order_text::OrderText}}};
->>>>>>> e09b4b1c
     use crate::models::work_order::WorkOrder;
     use crate::{
         agents::scheduler_agent::scheduler_algorithm::{
@@ -436,6 +380,24 @@
             WorkOrders,
         },
     };
+    use crate::{
+        agents::scheduler_agent::scheduler_algorithm::{
+            OptimizedWorkOrders, PriorityQueues, SchedulerAgentAlgorithm,
+        },
+        models::{
+            work_order::{
+                functional_location::FunctionalLocation,
+                order_dates::OrderDates,
+                order_text::OrderText,
+                order_type::{WDFPriority, WorkOrderType},
+                priority::Priority,
+                revision::Revision,
+                status_codes::StatusCodes,
+                unloading_point::UnloadingPoint,
+            },
+            WorkOrders,
+        },
+    };
 
     #[test]
     fn test_update_scheduler_state() {
@@ -533,7 +495,6 @@
         let input_scheduler_message: InputSchedulerMessage =
             frontend_input_scheduler_message.into();
 
-<<<<<<< HEAD
         assert_eq!(
             input_scheduler_message.work_order_period_mappings[0].work_order_number,
             2100023841
@@ -545,11 +506,6 @@
             Some(Period::new_from_string("2023-W49-50").unwrap())
         );
 
-=======
-        assert_eq!(input_scheduler_message.work_order_period_mappings[0].work_order_number, 2100023841);
-        assert_eq!(input_scheduler_message.work_order_period_mappings[0].period_status.locked_in_period, Some(Period::new_from_string("2023-W49-50").unwrap()));
-    
->>>>>>> e09b4b1c
         let mut work_load = HashMap::new();
 
         work_load.insert("VEN_MECH".to_string(), 16.0);
@@ -610,18 +566,8 @@
         // assert_eq!(scheduler_agent_algorithm.get_or_initialize_manual_resources_loading("VEN_MECH".to_string(), "2023-W49-50".to_string()), 16.0);
     }
 
-<<<<<<< HEAD
     #[test]
     fn test_calculate_objective_value() {
-=======
-
-    #[test]
-    fn test_calculate_objective_value() {
-
-
-        
-
->>>>>>> e09b4b1c
         let mut work_order = WorkOrder::new(
             2100023841,
             false,
@@ -633,11 +579,7 @@
             vec![],
             vec![],
             vec![],
-<<<<<<< HEAD
             WorkOrderType::Wdf(WDFPriority::new(1)),
-=======
-            WorkOrderType::WDF(WDFPriority::new(1)),
->>>>>>> e09b4b1c
             crate::models::work_order::system_condition::SystemCondition::Unknown,
             StatusCodes::new_default(),
             OrderDates::new_test(),
@@ -648,12 +590,8 @@
             false,
         );
 
-<<<<<<< HEAD
         work_order.order_dates.latest_allowed_finish_period =
             Period::new_from_string("2023-W47-48").unwrap();
-=======
-        work_order.order_dates.latest_allowed_finish_period = Period::new_from_string("2023-W47-48").unwrap();
->>>>>>> e09b4b1c
 
         let mut work_orders = WorkOrders::new();
 
@@ -671,7 +609,6 @@
 
         let mut scheduler_agent_algorithm = SchedulerAgentAlgorithm::new(
             0.0,
-<<<<<<< HEAD
             HashMap::new(),
             HashMap::new(),
             work_orders,
@@ -679,15 +616,62 @@
             optimized_work_orders,
             vec![],
             true,
-=======
-            HashMap::new(), 
-            HashMap::new(), 
-            work_orders, 
-            PriorityQueues::new(), 
+        );
+
+        scheduler_agent_algorithm.calculate_objective();
+        assert_eq!(scheduler_agent_algorithm.get_objective_value(), 2000.0);
+    }
+
+    #[test]
+    fn test_calculate_objective_value() {
+        let mut work_order = WorkOrder::new(
+            2100023841,
+            false,
+            1000,
+            Priority::new_int(1),
+            100.0,
+            HashMap::new(),
+            HashMap::new(),
+            vec![],
+            vec![],
+            vec![],
+            WorkOrderType::WDF(WDFPriority::new(1)),
+            crate::models::work_order::system_condition::SystemCondition::Unknown,
+            StatusCodes::new_default(),
+            OrderDates::new_test(),
+            Revision::new_default(),
+            UnloadingPoint::new_default(),
+            FunctionalLocation::new_default(),
+            OrderText::new_default(),
+            false,
+        );
+
+        work_order.order_dates.latest_allowed_finish_period =
+            Period::new_from_string("2023-W47-48").unwrap();
+
+        let mut work_orders = WorkOrders::new();
+
+        work_orders.inner.insert(2100023841, work_order);
+
+        let mut optimized_work_orders = OptimizedWorkOrders::new(HashMap::new());
+
+        let optimized_work_order = OptimizedWorkOrder::new(
+            Some(Period::new_from_string("2023-W49-50").unwrap()),
+            Some(Period::new_from_string("2023-W49-50").unwrap()),
+            HashSet::new(),
+        );
+
+        optimized_work_orders.insert_optimized_work_order(2100023841, optimized_work_order);
+
+        let mut scheduler_agent_algorithm = SchedulerAgentAlgorithm::new(
+            0.0,
+            HashMap::new(),
+            HashMap::new(),
+            work_orders,
+            PriorityQueues::new(),
             optimized_work_orders,
             vec![],
-            true
->>>>>>> e09b4b1c
+            true,
         );
 
         scheduler_agent_algorithm.calculate_objective();
@@ -728,4 +712,4 @@
             }
         }
     }
-}
+}