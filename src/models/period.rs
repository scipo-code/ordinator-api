--- conflicted
+++ resolved
@@ -2,20 +2,14 @@
 use serde::{Deserialize, Serialize};
 use std::fmt::{self, Display};
 
-<<<<<<< HEAD
 #[derive(Serialize, Deserialize)]
-=======
 
->>>>>>> 192fa456
 pub enum PeriodNone {
     Period(Period),
     None,
 }
 
-<<<<<<< HEAD
 #[derive(Serialize, Deserialize, Eq, PartialEq, Hash)]
-=======
->>>>>>> 192fa456
 pub struct Period {
     id: u32,
     period_string: String,
