use chrono::{DateTime, Utc, Duration};
use serde::{Deserialize, Serialize};

#[derive(Serialize, Deserialize)]
pub struct OrderDates {
    pub earliest_allowed_start_date: DateTime<Utc>,
    pub latest_allowed_finish_date: DateTime<Utc>,
    pub basic_start_date: DateTime<Utc>,
    pub basic_finish_date: DateTime<Utc>,
<<<<<<< HEAD
    #[serde(serialize_with = "serialize_duration", deserialize_with = "deserialize_duration")]
=======
>>>>>>> 192fa456
    pub duration: Duration, // Assuming `Day` is another struct or type you've defined
    pub basic_start_scheduled: Option<DateTime<Utc>>,
    pub basic_finish_scheduled: Option<DateTime<Utc>>,
    pub material_expected_date: Option<DateTime<Utc>>,
<<<<<<< HEAD
}

fn serialize_duration<S>(duration: &Duration, serializer: S) -> Result<S::Ok, S::Error>
where
    S: serde::Serializer,
{
    let secs = duration.num_seconds();
    serializer.serialize_i64(secs)
}

fn deserialize_duration<'de, D>(deserializer: D) -> Result<Duration, D::Error>
where
    D: serde::Deserializer<'de>,
{
    let secs = i64::deserialize(deserializer)?;
    Ok(Duration::seconds(secs))
=======
>>>>>>> 192fa456
}<|MERGE_RESOLUTION|>--- conflicted
+++ resolved
@@ -7,15 +7,12 @@
     pub latest_allowed_finish_date: DateTime<Utc>,
     pub basic_start_date: DateTime<Utc>,
     pub basic_finish_date: DateTime<Utc>,
-<<<<<<< HEAD
+
     #[serde(serialize_with = "serialize_duration", deserialize_with = "deserialize_duration")]
-=======
->>>>>>> 192fa456
     pub duration: Duration, // Assuming `Day` is another struct or type you've defined
     pub basic_start_scheduled: Option<DateTime<Utc>>,
     pub basic_finish_scheduled: Option<DateTime<Utc>>,
     pub material_expected_date: Option<DateTime<Utc>>,
-<<<<<<< HEAD
 }
 
 fn serialize_duration<S>(duration: &Duration, serializer: S) -> Result<S::Ok, S::Error>
@@ -32,6 +29,4 @@
 {
     let secs = i64::deserialize(deserializer)?;
     Ok(Duration::seconds(secs))
-=======
->>>>>>> 192fa456
 }