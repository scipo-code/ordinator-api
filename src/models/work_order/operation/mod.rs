use chrono::{DateTime, Utc};
<<<<<<< HEAD
use serde::{Deserialize, Serialize};


#[derive(Serialize, Deserialize)]
=======

>>>>>>> 192fa456
pub struct Operation {
    pub activity: u32,
    pub number: u32,
    pub work_center: String,  
    pub preparation_time: f64,
    pub work_remaining: f64,
    pub work_performed: f64,
    pub work_adjusted: f64,
    pub operating_time: f64,
    pub duration: u32,
    pub possible_start: DateTime<Utc>,
    pub target_finish: DateTime<Utc>,
    pub earliest_start_datetime: DateTime<Utc>,
    pub earliest_finish_datetime: DateTime<Utc>,
}<|MERGE_RESOLUTION|>--- conflicted
+++ resolved
@@ -1,12 +1,7 @@
 use chrono::{DateTime, Utc};
-<<<<<<< HEAD
 use serde::{Deserialize, Serialize};
 
-
 #[derive(Serialize, Deserialize)]
-=======
-
->>>>>>> 192fa456
 pub struct Operation {
     pub activity: u32,
     pub number: u32,
