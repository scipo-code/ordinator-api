pub mod operation;
pub mod order_dates;
pub mod order_text;
pub mod status_codes;
pub mod functional_location;
pub mod unloading_point;
pub mod revision;
pub mod order_type;
pub mod display;
pub mod priority;
pub mod optimized_work_order;


use std::collections::HashMap;
use chrono::{DateTime, Utc};
use serde::{Deserialize, Serialize};
use std::fs;

use crate::models::work_order::operation::Operation;
use crate::models::work_order::order_dates::OrderDates;
use crate::models::work_order::order_text::OrderText;
use crate::models::work_order::status_codes::StatusCodes;
use crate::models::work_order::functional_location::FunctionalLocation;
use crate::models::work_order::unloading_point::UnloadingPoint;
use crate::models::work_order::revision::Revision;
use crate::models::work_order::order_type::WorkOrderType;
use crate::models::work_order::priority::Priority;
use crate::models::work_order::optimized_work_order::OptimizedWorkOrder;
use crate::models::work_order::{order_type::{WDFPriority, WGNPriority, WPMPriority}, status_codes::MaterialStatus};

<<<<<<< HEAD
=======
use self::{order_type::{WDFPriority, WGNPriority, WPMPriority}, status_codes::MaterialStatus};
>>>>>>> 95f13d9b

#[derive(Serialize, Deserialize)]
#[derive(Clone)]
pub struct WorkOrder {
    pub order_number: u32,
    pub optimized_work_order: OptimizedWorkOrder,
    pub fixed: bool,
    pub order_weight: u32,
    pub priority: Priority,
    pub order_work: f64,
    pub operations: HashMap<u32, Operation>,
    pub work_load: HashMap<String, f64>, 
    pub start_start: Vec<bool>,
    pub finish_start: Vec<bool>,
    pub postpone: Vec<DateTime<Utc>>,
    pub order_type: WorkOrderType,
    pub status_codes: StatusCodes,  
    pub order_dates: OrderDates,
    pub revision: Revision,
    pub unloading_point: UnloadingPoint, 
    pub functional_location: FunctionalLocation, 
    pub order_text: OrderText,
    pub vendor: bool,
}

impl WorkOrder {
    pub fn get_work_order_number(&self) -> u32 {
        self.order_number
    }

    pub fn insert_operation(&mut self, operation: Operation) {
        self.operations.insert(operation.activity, operation);
    }
}

#[derive(Serialize, Deserialize)]
struct WeightParam {
    WDF_priority_map: std::collections::HashMap<String, u32>,
    WGN_priority_map: std::collections::HashMap<String, u32>,
    WPM_priority_map: std::collections::HashMap<String, u32>,
    VIS_priority_map: std::collections::HashMap<String, u32>,
    order_type_weights: std::collections::HashMap<String, u32>,
    status_weights: std::collections::HashMap<String, u32>,
}

impl WeightParam {
    fn read_config() -> Result<Self, Box<dyn std::error::Error>> {
        let config_contents = fs::read_to_string("parameters/work_order_weight_parameters.json").expect("Could not read config file");

        let config: WeightParam = serde_json::from_str(&config_contents)?;

        Ok(config)
    }
}

impl WorkOrder {

    pub fn initialize(&mut self) {
        dbg!("Initializing Work Orders");
        self.initialize_weight();
        self.initialize_work_load();
        // TODO : Other fields
    }

    pub fn initialize_weight(&mut self) {
        dbg!("Initializing Work Orders");

        let parameters: WeightParam = WeightParam::read_config().unwrap();

        self.order_weight = 0;

        match &self.order_type {
            WorkOrderType::WDF(WDFPriority) => match WDFPriority {
                WDFPriority::One => self.order_weight += parameters.WDF_priority_map["1"] * parameters.order_type_weights["WDF"],
                WDFPriority::Two => self.order_weight += parameters.WDF_priority_map["2"] * parameters.order_type_weights["WDF"],
                WDFPriority::Three => self.order_weight += parameters.WDF_priority_map["3"] * parameters.order_type_weights["WDF"],
                WDFPriority::Four => self.order_weight += parameters.WDF_priority_map["4"] * parameters.order_type_weights["WDF"],
            },
            WorkOrderType::WGN(WGNPriority) => match WGNPriority {
                WGNPriority::One => self.order_weight += parameters.WGN_priority_map["1"] * parameters.order_type_weights["WGN"],
                WGNPriority::Two => self.order_weight += parameters.WGN_priority_map["2"] * parameters.order_type_weights["WGN"],
                WGNPriority::Three => self.order_weight += parameters.WGN_priority_map["3"] * parameters.order_type_weights["WGN"],
                WGNPriority::Four => self.order_weight += parameters.WGN_priority_map["4"] * parameters.order_type_weights["WGN"]
            },	                
            WorkOrderType::WPM(WPMPriority) => match WPMPriority {
                WPMPriority::A => self.order_weight +=parameters.WPM_priority_map["A"] * parameters.order_type_weights["WPM"],
                WPMPriority::B => self.order_weight +=parameters.WPM_priority_map["B"] * parameters.order_type_weights["WPM"],
                WPMPriority::C => self.order_weight +=parameters.WPM_priority_map["C"] * parameters.order_type_weights["WPM"],
                WPMPriority::D => self.order_weight +=parameters.WPM_priority_map["D"] * parameters.order_type_weights["WPM"]
            },
            WorkOrderType::Other => self.order_weight += parameters.order_type_weights["Other"],
        }  

        if self.status_codes.awsc {
            self.order_weight += parameters.status_weights["AWSC"];
        }

        if self.status_codes.sece {
            self.order_weight += parameters.status_weights["SECE"];
        }

        if self.status_codes.pcnf && self.status_codes.material_status == MaterialStatus::Nmat || self.status_codes.material_status == MaterialStatus::Smat {
            self.order_weight += parameters.status_weights["PCNF_NMAT_SMAT"];
        }

        // TODO Implement for VIS and ABC

    }  

<<<<<<< HEAD
=======


>>>>>>> 95f13d9b
    pub fn initialize_work_load(&mut self) {
        dbg!("Initializing Work Orders");

        let mut work_load: HashMap<String, f64> = HashMap::new();

        for (_, operation) in self.operations.iter() {
            work_load.insert(operation.work_center.clone(), operation.work_remaining);
        }

        self.work_load = work_load;

    }
}<|MERGE_RESOLUTION|>--- conflicted
+++ resolved
@@ -27,11 +27,6 @@
 use crate::models::work_order::priority::Priority;
 use crate::models::work_order::optimized_work_order::OptimizedWorkOrder;
 use crate::models::work_order::{order_type::{WDFPriority, WGNPriority, WPMPriority}, status_codes::MaterialStatus};
-
-<<<<<<< HEAD
-=======
-use self::{order_type::{WDFPriority, WGNPriority, WPMPriority}, status_codes::MaterialStatus};
->>>>>>> 95f13d9b
 
 #[derive(Serialize, Deserialize)]
 #[derive(Clone)]
@@ -141,11 +136,6 @@
 
     }  
 
-<<<<<<< HEAD
-=======
-
-
->>>>>>> 95f13d9b
     pub fn initialize_work_load(&mut self) {
         dbg!("Initializing Work Orders");
 
@@ -156,6 +146,5 @@
         }
 
         self.work_load = work_load;
-
     }
 }